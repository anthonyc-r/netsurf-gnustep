--- conflicted
+++ resolved
@@ -542,9 +542,5 @@
 	struct bitmap *bm = dobj->do_Gadget.UserData;
 
 	FreeDiskObject(dobj);
-<<<<<<< HEAD
-	if(bm) free(ami_bitmap_get_icondata(bm));
-=======
 	if(bm) ami_bitmap_free_icondata(bm);
->>>>>>> faf4c1fb
-}
+}
