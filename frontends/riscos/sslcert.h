--- conflicted
+++ resolved
@@ -27,10 +27,6 @@
 
 struct node;
 
-<<<<<<< HEAD
-void ro_gui_cert_preinitialise(void);
-void ro_gui_cert_postinitialise(void);
-=======
 /**
  * Load and initialise the certificate window template.
  */
@@ -46,6 +42,5 @@
  * \param cbpw Context pointer passed to cb
  */
 nserror gui_cert_verify(struct nsurl *url, const struct ssl_cert_info *certs, unsigned long num, nserror (*cb)(bool proceed, void *pw), void *cbpw);
->>>>>>> af6139bc
 
 #endif
