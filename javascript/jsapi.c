--- conflicted
+++ resolved
@@ -100,33 +100,8 @@
 jsobject *js_newcompartment(jscontext *ctx, void *win_priv, void *doc_priv)
 {
 	JSContext *cx = (JSContext *)ctx;
-<<<<<<< HEAD
 	JSObject *window_proto;
 	JSObject *window;
-=======
-	JSObject *window_obj = NULL;
-	JSObject *document_obj;
-	JSObject *navigator_obj;
-	JSObject *console_obj;
-	struct html_content *htmlc = doc_priv;
-
-	if (cx == NULL)
-		goto js_newcompartment_fail;
-
-	/* create the window object as the global */
-	window_obj = jsapi_new_window(cx, NULL, win_priv);
-	if (window_obj == NULL) 
-		goto js_newcompartment_fail;
-
-	/* attach the subclasses off the window global */
-	document_obj = jsapi_new_Document(cx, window_obj, htmlc->document, htmlc);
-	if (document_obj == NULL) 
-		goto js_newcompartment_fail;
-
-	navigator_obj = jsapi_new_navigator(cx, window_obj);
-	if (navigator_obj == NULL) 
-		goto js_newcompartment_fail;
->>>>>>> b866e3e1
 
 	if (cx == NULL) {
 		return NULL;
@@ -141,13 +116,6 @@
 	window = jsapi_new_Window(cx, window_proto, NULL, win_priv, doc_priv);
 	
 	return (jsobject *)window;
-
-<<<<<<< HEAD
-=======
-	LOG(("New compartment creation failed"));
-
-	return NULL;
->>>>>>> b866e3e1
 }
 
 bool js_exec(jscontext *ctx, const char *txt, size_t txtlen)
