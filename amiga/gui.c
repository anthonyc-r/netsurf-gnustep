/*
 * Copyright 2008-2014 Chris Young <chris@unsatisfactorysoftware.co.uk>
 *
 * This file is part of NetSurf, http://www.netsurf-browser.org/
 *
 * NetSurf is free software; you can redistribute it and/or modify
 * it under the terms of the GNU General Public License as published by
 * the Free Software Foundation; version 2 of the License.
 *
 * NetSurf is distributed in the hope that it will be useful,
 * but WITHOUT ANY WARRANTY; without even the implied warranty of
 * MERCHANTABILITY or FITNESS FOR A PARTICULAR PURPOSE.  See the
 * GNU General Public License for more details.
 *
 * You should have received a copy of the GNU General Public License
 * along with this program.  If not, see <http://www.gnu.org/licenses/>.
 */

/* NetSurf core includes */
#include "content/backing_store.h"
#include "content/fetchers.h"
#include "content/fetchers/resource.h"
#include "content/urldb.h"
#include "css/utils.h"
#include "desktop/browser_history.h"
#include "desktop/browser_private.h"
#include "desktop/hotlist.h"
#include "desktop/mouse.h"
#include "desktop/netsurf.h"
#include "desktop/save_complete.h"
#include "desktop/scrollbar.h"
#include "desktop/searchweb.h"
#include "desktop/textinput.h"
#include "desktop/tree.h"
#include "image/ico.h"
#include "utils/log.h"
#include "utils/messages.h"
#include "utils/nsoption.h"
#include "utils/utf8.h"
#include "utils/utils.h"
#include "utils/nsurl.h"
#include "utils/file.h"

/* NetSurf Amiga platform includes */
#include "amiga/arexx.h"
#include "amiga/bitmap.h"
#include "amiga/clipboard.h"
#include "amiga/context_menu.h"
#include "amiga/cookies.h"
#include "amiga/datatypes.h"
#include "amiga/download.h"
#include "amiga/drag.h"
#include "amiga/file.h"
#include "amiga/filetype.h"
#include "amiga/font.h"
#include "amiga/gui.h"
#include "amiga/gui_options.h"
#include "amiga/help.h"
#include "amiga/history.h"
#include "amiga/history_local.h"
#include "amiga/hotlist.h"
#include "amiga/icon.h"
#include "amiga/launch.h"
#include "amiga/login.h"
#include "amiga/menu.h"
#include "amiga/misc.h"
#include "amiga/plotters.h"
#include "amiga/plugin_hack.h"
#include "amiga/print.h"
#include "amiga/schedule.h"
#include "amiga/search.h"
#include "amiga/theme.h"
#include "amiga/tree.h"
#include "amiga/utf8.h"
#include "amiga/sslcert.h"

/* Custom StringView class */
#include "amiga/stringview/stringview.h"
#include "amiga/stringview/urlhistory.h"

/* AmigaOS libraries */
#ifdef __amigaos4__
#include <proto/application.h>
#endif
#include <proto/asl.h>
#include <proto/datatypes.h>
#include <proto/dos.h>
#include <proto/exec.h>
#include <proto/graphics.h>
#include <proto/intuition.h>
#include <proto/keymap.h>
#include <proto/locale.h>
#include <proto/Picasso96API.h>
#include <proto/popupmenu.h>
#include <proto/utility.h>
#include <proto/wb.h>

/* Other OS includes */
#include <datatypes/textclass.h>
#include <devices/inputevent.h>
#ifdef __amigaos4__
#include <graphics/blitattr.h>
#include <libraries/application.h>
#include <libraries/keymap.h>
#endif
#include <libraries/gadtools.h>
#include <intuition/icclass.h>
#include <graphics/rpattr.h>
#include <workbench/workbench.h>
#include <intuition/gui.h>
#include <intuition/screens.h>

/* ReAction libraries */
#include <proto/bevel.h>
#include <proto/bitmap.h>
#include <proto/button.h>
#include <proto/chooser.h>
#include <proto/clicktab.h>
#include <proto/layout.h>
#include <proto/space.h>
#include <proto/speedbar.h>
#include <proto/string.h>
#include <proto/window.h>

#include <classes/window.h>
#include <gadgets/button.h>
#include <gadgets/chooser.h>
#include <gadgets/clicktab.h>
#include <gadgets/layout.h>
#include <gadgets/scroller.h>
#include <gadgets/space.h>
#include <gadgets/speedbar.h>
#include <gadgets/string.h>
#include <images/bevel.h>
#include <images/bitmap.h>

#include <reaction/reaction_macros.h>

/* newlib includes */
#include <math.h>
#include <string.h>

#define AMINS_SCROLLERPEN NUMDRIPENS

#define NSA_KBD_SCROLL_PX 10

/* Extra mouse button defines to match those in intuition/intuition.h */
#define SIDEDOWN  (IECODE_4TH_BUTTON)
#define SIDEUP    (IECODE_4TH_BUTTON | IECODE_UP_PREFIX)
#define EXTRADOWN (IECODE_5TH_BUTTON)
#define EXTRAUP   (IECODE_5TH_BUTTON | IECODE_UP_PREFIX)

extern struct gui_utf8_table *amiga_utf8_table;

struct ami_gui_tb_userdata {
	struct List *sblist;
	struct gui_window_2 *gw;
	int items;
};

struct MsgPort *appport;
struct Library  *KeymapBase = NULL;
struct KeymapIFace *IKeymap = NULL;
struct Library *ApplicationBase=NULL;
struct ApplicationIFace *IApplication=NULL;

Class *urlStringClass;

BOOL locked_screen = FALSE;
BOOL screen_closed = FALSE;
ULONG screen_signal = -1;

struct MsgPort *applibport = NULL;
ULONG applibsig = 0;
struct Hook newprefs_hook;

STRPTR temp_homepage_url = NULL;
bool cli_force = false;

static char *current_user;
static char *current_user_dir;
static char *current_user_faviconcache;

static const __attribute__((used)) char *stack_cookie = "\0$STACK:262144\0";

const char * const versvn;
const char * const verdate;

void ami_update_buttons(struct gui_window_2 *);
void ami_scroller_hook(struct Hook *,Object *,struct IntuiMessage *);
void ami_switch_tab(struct gui_window_2 *gwin,bool redraw);
void ami_change_tab(struct gui_window_2 *gwin, int direction);
void ami_get_hscroll_pos(struct gui_window_2 *gwin, ULONG *xs);
void ami_get_vscroll_pos(struct gui_window_2 *gwin, ULONG *ys);
ULONG ami_set_border_gadget_balance(struct gui_window_2 *gwin);
ULONG ami_get_border_gadget_balance(struct gui_window_2 *gwin, ULONG *size1, ULONG *size2);
void ami_try_quit(void);
void ami_quit_netsurf_delayed(void);
Object *ami_gui_splash_open(void);
void ami_gui_splash_close(Object *win_obj);
static uint32 ami_set_favicon_render_hook(struct Hook *hook, APTR space,
	struct gpRender *msg);
static uint32 ami_set_throbber_render_hook(struct Hook *hook, APTR space,
	struct gpRender *msg);
bool ami_gui_map_filename(char **remapped, const char *path, const char *file,
	const char *map);
static void ami_gui_window_update_box_deferred(struct gui_window *g, bool draw);
static void ami_do_redraw(struct gui_window_2 *g);
static void ami_schedule_redraw_remove(struct gui_window_2 *gwin);

static bool gui_window_get_scroll(struct gui_window *g, int *sx, int *sy);
static void gui_window_set_scroll(struct gui_window *g, int sx, int sy);
static void gui_window_remove_caret(struct gui_window *g);
static void gui_window_place_caret(struct gui_window *g, int x, int y, int height, const struct rect *clip);



/* accessors for default options - user option is updated if it is set as per default */
#define nsoption_default_set_int(OPTION, VALUE)				\
	if (nsoptions_default[NSOPTION_##OPTION].value.i == nsoptions[NSOPTION_##OPTION].value.i)	\
		nsoptions[NSOPTION_##OPTION].value.i = VALUE;	\
	nsoptions_default[NSOPTION_##OPTION].value.i = VALUE



STRPTR ami_locale_langs(void)
{
	struct Locale *locale;
	STRPTR acceptlangs = NULL;
	char *remapped;

	if(locale = OpenLocale(NULL))
	{
		for(int i = 0; i < 10; i++)
		{
			if(locale->loc_PrefLanguages[i])
			{
				if(ami_gui_map_filename(&remapped, "PROGDIR:Resources",
					locale->loc_PrefLanguages[i], "LangNames"))
				{
					if(acceptlangs)
					{
						STRPTR acceptlangs2 = acceptlangs;
						acceptlangs = ASPrintf("%s, %s",acceptlangs2, remapped);
						FreeVec(acceptlangs2);
						acceptlangs2 = NULL;
					}
					else
					{
						acceptlangs = ASPrintf("%s", remapped);
					}
				}
			}
			else
			{
				continue;
			}
		}
		CloseLocale(locale);
	}
	return acceptlangs;
}

bool ami_gui_map_filename(char **remapped, const char *path, const char *file, const char *map)
{
	BPTR fh = 0;
	char *mapfile = NULL;
	size_t mapfile_size = 0;
	char buffer[1024];
	char *realfname;
	bool found = false;

	netsurf_mkpath(&mapfile, &mapfile_size, 2, path, map);

	if(mapfile == NULL) return false;

	if(fh = FOpen(mapfile, MODE_OLDFILE, 0))
	{
		while(FGets(fh, buffer, 1024) != 0)
		{
			if((buffer[0] == '#') ||
				(buffer[0] == '\n') ||
				(buffer[0] == '\0')) continue;

			if(realfname = strchr(buffer, ':'))
			{
				if(strncmp(buffer, file, strlen(file)) == 0)
				{
					if(realfname[strlen(realfname)-1] == '\n')
						realfname[strlen(realfname)-1] = '\0';
					*remapped = strdup(realfname + 1);
					found = true;
					break;
				}
			}
		}
		FClose(fh);
	}

	if(found == false) *remapped = strdup(file);
		else LOG(("Remapped %s to %s in path %s using %s", file, *remapped, path, map));

	free(mapfile);

	return found;
}

bool ami_gui_check_resource(char *fullpath, const char *file)
{
	bool found = false;
	char *remapped;
	BPTR lock = 0;
	size_t fullpath_len = 1024;

	ami_gui_map_filename(&remapped, fullpath, file, "Resource.map");
	netsurf_mkpath(&fullpath, &fullpath_len, 2, fullpath, remapped);

	LOG(("Checking for %s", fullpath));
	
	if(lock = Lock(fullpath, ACCESS_READ))
	{
		UnLock(lock);
		found = true;
	}

	if(found) LOG(("Found %s", fullpath));
	free(remapped);

	return found;
}

bool ami_locate_resource(char *fullpath, const char *file)
{
	struct Locale *locale;
	int i;
	BPTR lock = 0;
	bool found = false;
	char *remapped;
	size_t fullpath_len = 1024;

	/* Check NetSurf user data area first */

	strcpy(fullpath, current_user_dir);
	found = ami_gui_check_resource(fullpath, file);
	if(found) return true;

	/* Check current theme directory */
	if(nsoption_charp(theme))
	{
		strcpy(fullpath, nsoption_charp(theme));
		found = ami_gui_check_resource(fullpath, file);
		if(found) return true;
	}

	/* If not found, start on the user's preferred languages */

	locale = OpenLocale(NULL);

	for(i=0;i<10;i++)
	{
		strcpy(fullpath,"PROGDIR:Resources/");

		if(locale->loc_PrefLanguages[i])
		{
			ami_gui_map_filename(&remapped, "PROGDIR:Resources",
				locale->loc_PrefLanguages[i], "LangNames");
			netsurf_mkpath(&fullpath, &fullpath_len, 2, fullpath, remapped);

			found = ami_gui_check_resource(fullpath, file);
		}
		else
		{
			continue;
		}

		if(found) break;
	}

	if(!found)
	{
		/* If not found yet, check in PROGDIR:Resources/en,
		 * might not be in user's preferred languages */

		strcpy(fullpath, "PROGDIR:Resources/en/");
		found = ami_gui_check_resource(fullpath, file);
	}

	CloseLocale(locale);

	if(!found)
	{
		/* Lastly check directly in PROGDIR:Resources */

		strcpy(fullpath, "PROGDIR:Resources/");
		found = ami_gui_check_resource(fullpath, file);
	}

	return found;
}

void ami_open_resources(void)
{
	/* Allocate ports/ASL and open libraries and devices */

	if(KeymapBase = OpenLibrary("keymap.library",37))
	{
		IKeymap = (struct KeymapIFace *)GetInterface(KeymapBase,"main",1,NULL);
	}

	if(ApplicationBase = OpenLibrary("application.library", 53)) {
		IApplication = (struct ApplicationIFace *)GetInterface(ApplicationBase, "application", 2, NULL);
	}

	urlStringClass = MakeStringClass();

    if(!(appport = AllocSysObjectTags(ASOT_PORT,
							ASO_NoTrack,FALSE,
							TAG_DONE))) die(messages_get("NoMemory"));

    if(!(sport = AllocSysObjectTags(ASOT_PORT,
							ASO_NoTrack,FALSE,
							TAG_DONE))) die(messages_get("NoMemory"));

	ami_file_req_init();
}

static UWORD ami_system_colour_scrollbar_fgpen(struct DrawInfo *drinfo)
{
	LONG scrollerfillpen = FALSE;

	GetGUIAttrs(NULL, drinfo, GUIA_PropKnobColor, &scrollerfillpen, TAG_DONE);

	if(scrollerfillpen) return FILLPEN;
		else return FOREGROUNDPEN;
}

/**
 * set option from pen
 */
static nserror
colour_option_from_pen(UWORD pen,
			   enum nsoption_e option,
			   struct Screen *screen,
			   colour def_colour)
{
	ULONG colr[3];
	struct DrawInfo *drinfo;

	if((option < NSOPTION_SYS_COLOUR_START) ||
	   (option > NSOPTION_SYS_COLOUR_END) ||
	   (nsoptions[option].type != OPTION_COLOUR)) {
		return NSERROR_BAD_PARAMETER;
	}

	if(screen != NULL) {
		drinfo = GetScreenDrawInfo(screen);
		if(drinfo != NULL) {

			if(pen == AMINS_SCROLLERPEN) pen = ami_system_colour_scrollbar_fgpen(drinfo);

			/* Get the colour of the pen being used for "pen" */
			GetRGB32(screen->ViewPort.ColorMap, drinfo->dri_Pens[pen], 1, (ULONG *)&colr);

			/* convert it to a color */
			def_colour = ((colr[0] & 0xff000000) >> 24) |
				((colr[1] & 0xff000000) >> 16) |
				((colr[2] & 0xff000000) >> 8);

			FreeScreenDrawInfo(screen, drinfo);
		}
	}

	if (nsoptions_default[option].value.c == nsoptions[option].value.c)
		nsoptions[option].value.c = def_colour;
	nsoptions_default[option].value.c = def_colour;

	return NSERROR_OK;
}

static void ami_set_screen_defaults(struct Screen *screen)
{
	nsoption_default_set_int(window_x, 0);
	nsoption_default_set_int(window_y, screen->BarHeight + 1);
	nsoption_default_set_int(window_width, screen->Width);
	nsoption_default_set_int(window_height, screen->Height - screen->BarHeight - 1);

	nsoption_default_set_int(redraw_tile_size_x, screen->Width);
	nsoption_default_set_int(redraw_tile_size_y, screen->Height);

	/* set system colours for amiga ui */
	colour_option_from_pen(FILLPEN, NSOPTION_sys_colour_ActiveBorder, screen, 0x00000000);
	colour_option_from_pen(FILLPEN, NSOPTION_sys_colour_ActiveCaption, screen, 0x00dddddd);
	colour_option_from_pen(BACKGROUNDPEN, NSOPTION_sys_colour_AppWorkspace, screen, 0x00eeeeee);
	colour_option_from_pen(BACKGROUNDPEN, NSOPTION_sys_colour_Background, screen, 0x00aa0000);
	colour_option_from_pen(FOREGROUNDPEN, NSOPTION_sys_colour_ButtonFace, screen, 0x00aaaaaa);
	colour_option_from_pen(FORESHINEPEN, NSOPTION_sys_colour_ButtonHighlight, screen, 0x00cccccc);
	colour_option_from_pen(FORESHADOWPEN, NSOPTION_sys_colour_ButtonShadow, screen, 0x00bbbbbb);
	colour_option_from_pen(TEXTPEN, NSOPTION_sys_colour_ButtonText, screen, 0x00000000);
	colour_option_from_pen(FILLTEXTPEN, NSOPTION_sys_colour_CaptionText, screen, 0x00000000);
	colour_option_from_pen(DISABLEDTEXTPEN, NSOPTION_sys_colour_GrayText, screen, 0x00777777);
	colour_option_from_pen(SELECTPEN, NSOPTION_sys_colour_Highlight, screen, 0x00ee0000);
	colour_option_from_pen(SELECTTEXTPEN, NSOPTION_sys_colour_HighlightText, screen, 0x00000000);
	colour_option_from_pen(INACTIVEFILLPEN, NSOPTION_sys_colour_InactiveBorder, screen, 0x00000000);
	colour_option_from_pen(INACTIVEFILLPEN, NSOPTION_sys_colour_InactiveCaption, screen, 0x00ffffff);
	colour_option_from_pen(INACTIVEFILLTEXTPEN, NSOPTION_sys_colour_InactiveCaptionText, screen, 0x00cccccc);
	colour_option_from_pen(BACKGROUNDPEN, NSOPTION_sys_colour_InfoBackground, screen, 0x00aaaaaa);/* This is wrong, HelpHint backgrounds are pale yellow but doesn't seem to be a DrawInfo pen defined for it. */
	colour_option_from_pen(TEXTPEN, NSOPTION_sys_colour_InfoText, screen, 0x00000000);
	colour_option_from_pen(MENUBACKGROUNDPEN, NSOPTION_sys_colour_Menu, screen, 0x00aaaaaa);
	colour_option_from_pen(MENUTEXTPEN, NSOPTION_sys_colour_MenuText, screen, 0x00000000);
	colour_option_from_pen(AMINS_SCROLLERPEN, NSOPTION_sys_colour_Scrollbar, screen, 0x00aaaaaa);
	colour_option_from_pen(FORESHADOWPEN, NSOPTION_sys_colour_ThreeDDarkShadow, screen, 0x00555555);
	colour_option_from_pen(FOREGROUNDPEN, NSOPTION_sys_colour_ThreeDFace, screen, 0x00dddddd);
	colour_option_from_pen(FORESHINEPEN, NSOPTION_sys_colour_ThreeDHighlight, screen, 0x00aaaaaa);
	colour_option_from_pen(HALFSHINEPEN, NSOPTION_sys_colour_ThreeDLightShadow, screen, 0x00999999);
	colour_option_from_pen(HALFSHADOWPEN, NSOPTION_sys_colour_ThreeDShadow, screen, 0x00777777);
	colour_option_from_pen(BACKGROUNDPEN, NSOPTION_sys_colour_Window, screen, 0x00aaaaaa);
	colour_option_from_pen(INACTIVEFILLPEN, NSOPTION_sys_colour_WindowFrame, screen, 0x00000000);
	colour_option_from_pen(TEXTPEN, NSOPTION_sys_colour_WindowText, screen, 0x00000000);
}


/**
 * Set option defaults for amiga frontend
 *
 * @param defaults The option table to update.
 * @return error status.
 */
static nserror ami_set_options(struct nsoption_s *defaults)
{
	STRPTR tempacceptlangs;
	char temp[1024];

	/* The following line disables the popupmenu.class select menu
	** This will become a user option when/if popupmenu.class is
	** updated to show more items than can fit in one column vertically
	*/

	nsoption_set_bool(core_select_menu, true);

	if((!nsoption_charp(accept_language)) || 
	   (nsoption_charp(accept_language)[0] == '\0') ||
	   (nsoption_bool(accept_lang_locale) == true))
	{
		if(tempacceptlangs = ami_locale_langs())
		{
			nsoption_set_charp(accept_language,
					   (char *)strdup(tempacceptlangs));
			FreeVec(tempacceptlangs);
		}
	}

	sprintf(temp, "%s/Cookies", current_user_dir);
	nsoption_setnull_charp(cookie_file, 
			       (char *)strdup(temp));

	sprintf(temp, "%s/Hotlist", current_user_dir);
	nsoption_setnull_charp(hotlist_file, 
			       (char *)strdup(temp));

	sprintf(temp, "%s/URLdb", current_user_dir);
	nsoption_setnull_charp(url_file,
			       (char *)strdup(temp));

	nsoption_setnull_charp(ca_bundle,
			       (char *)strdup("PROGDIR:Resources/ca-bundle"));

	sprintf(temp, "%s/FontGlyphCache", current_user_dir);
	nsoption_setnull_charp(font_unicode_file,
			       (char *)strdup(temp));

	/* font defaults */
	nsoption_setnull_charp(font_sans, (char *)strdup("DejaVu Sans"));
	nsoption_setnull_charp(font_serif, (char *)strdup("DejaVu Serif"));
	nsoption_setnull_charp(font_mono, (char *)strdup("DejaVu Sans Mono"));
	nsoption_setnull_charp(font_cursive, (char *)strdup("DejaVu Sans"));
	nsoption_setnull_charp(font_fantasy, (char *)strdup("DejaVu Serif"));

	if (nsoption_charp(font_unicode) == NULL)
	{
		BPTR lock = 0;
		/* Search for some likely candidates */

		if(lock = Lock("FONTS:Code2000.font", ACCESS_READ))
		{
			UnLock(lock);
			nsoption_set_charp(font_unicode, 
					   (char *)strdup("Code2000"));
		}
		else if(lock = Lock("FONTS:Bitstream Cyberbit.font", ACCESS_READ))
		{
			UnLock(lock);
			nsoption_set_charp(font_unicode,
					   (char *)strdup("Bitstream Cyberbit"));
		}
	}

	if(popupmenu_lib_ok == FALSE)
		nsoption_set_bool(context_menu, false);

#ifndef __amigaos4__
	nsoption_set_bool(download_notify, false);
	nsoption_set_bool(font_antialiasing, false);
	nsoption_set_bool(truecolour_mouse_pointers, false);
#endif

	return NSERROR_OK;
}

void ami_amiupdate(void)
{
	/* Create AppPath location for AmiUpdate use */

	BPTR lock = 0;

	if(((lock = Lock("ENVARC:AppPaths",SHARED_LOCK)) == 0))
	{
		lock = CreateDir("ENVARC:AppPaths");
	}
	
	UnLock(lock);

	if(lock = Lock("PROGDIR:", ACCESS_READ))
	{
		char filename[1024];
		BPTR amiupdatefh;

		DevNameFromLock(lock,(STRPTR)&filename,1024L,DN_FULLPATH);

		amiupdatefh = FOpen("ENVARC:AppPaths/NetSurf",MODE_NEWFILE,0);
		FPuts(amiupdatefh,(CONST_STRPTR)&filename);
		FClose(amiupdatefh);
		UnLock(lock);
	}
}

static nsurl *gui_get_resource_url(const char *path)
{
	char buf[1024];
	char path2[1024];
	nsurl *url = NULL;

	if(ami_locate_resource(buf, path) == false)
	{
		if((strncmp(path + strlen(path) - SLEN(".htm"), ".htm", SLEN(".htm")) == 0) ||
			(strncmp(path + strlen(path) - SLEN(".html"), ".html", SLEN(".html")) == 0))
		{
			/* Try with RISC OS HTML filetype, might work */
			strcpy(path2, path);
			strcat(path2, ",faf");

			if(ami_locate_resource(buf, path2) == false)
			{
				return NULL;
			}
		}
		else return NULL;
	}

	netsurf_path_to_nsurl(buf, &url);

	return url;
}

void gui_init(int argc, char** argv)
{
	BPTR lock = 0;

	ami_open_resources(); /* alloc ports/asl reqs, open libraries/devices */
	ami_clipboard_init();
	ami_openurl_open();

	win_destroyed = false;
	nsscreentitle = ASPrintf("NetSurf %s",netsurf_version);

	ami_font_setdevicedpi(0); /* for early font requests, eg treeview init */

	ami_amiupdate(); /* set env-vars for AmiUpdate */
	ami_init_fonts();

	ami_context_menu_init();

	window_list = NewObjList();

	urldb_load(nsoption_charp(url_file));
	urldb_load_cookies(nsoption_charp(cookie_file));

	save_complete_init();
	ami_theme_init();
	ami_init_mouse_pointers();
}

static void ami_gui_newprefs_hook(struct Hook *hook, APTR window, APTR reserved)
{
	ami_set_screen_defaults(scrn);
}

void ami_openscreen(void)
{
	ULONG id = 0;
	ULONG compositing;

	if (nsoption_int(screen_compositing) == -1)
		compositing = ~0UL;
	else compositing = nsoption_int(screen_compositing);

	if (nsoption_charp(pubscreen_name) == NULL)
	{
		if((nsoption_charp(screen_modeid)) && 
		   (strncmp(nsoption_charp(screen_modeid), "0x", 2) == 0))
		{
			id = strtoul(nsoption_charp(screen_modeid), NULL, 0);
		}
		else
		{
			struct ScreenModeRequester *screenmodereq = NULL;

			if(screenmodereq = AllocAslRequest(ASL_ScreenModeRequest,NULL))
			{
				if(AslRequestTags(screenmodereq,
						ASLSM_MinDepth, 0,
						ASLSM_MaxDepth, 32,
						TAG_DONE))
				{
					char *modeid = malloc(20);
					id = screenmodereq->sm_DisplayID;
					sprintf(modeid, "0x%lx", id);
					nsoption_set_charp(screen_modeid, modeid);
					nsoption_write(current_user_options, NULL, NULL);
				}
				FreeAslRequest(screenmodereq);
			}
		}

		if(screen_signal == -1) screen_signal = AllocSignal(-1);
		LOG(("Screen signal %d", screen_signal));
		scrn = OpenScreenTags(NULL,
					SA_DisplayID, id,
					SA_Title, nsscreentitle,
					SA_Type, PUBLICSCREEN,
					SA_PubName, "NetSurf",
					SA_PubSig, screen_signal,
					SA_PubTask, FindTask(0),
					SA_LikeWorkbench, TRUE,
					SA_Compositing, compositing,
					TAG_DONE);

		if(scrn)
		{
			PubScreenStatus(scrn,0);
		}
		else
		{
			FreeSignal(screen_signal);
			screen_signal = -1;

			if(scrn = LockPubScreen("NetSurf"))
			{
				locked_screen = TRUE;
			}
			else
			{
				nsoption_set_charp(pubscreen_name,
						   strdup("Workbench"));
			}
		}
	}

	if (nsoption_charp(pubscreen_name) != NULL)
	{
		scrn = LockPubScreen(nsoption_charp(pubscreen_name));

		if(scrn == NULL)
		{
			scrn = LockPubScreen("Workbench");
		}
		locked_screen = TRUE;
	}

	ami_font_setdevicedpi(id);
	ami_set_screen_defaults(scrn);
	ami_help_new_screen(scrn);
}

void ami_openscreenfirst(void)
{
	ami_openscreen();
	if(!browserglob.bm) ami_init_layers(&browserglob, 0, 0);
	ami_theme_throbber_setup();
}

static void ami_gui_commandline(int *argc, char **argv)
{
	int new_argc = 0;
	struct RDArgs *args;
	STRPTR template = "NSOPTS/M,URL/K,FORCE/S";
	long rarray[] = {0,0,0};
	enum
	{
		A_NSOPTS, /* ignored */
		A_URL,
		A_FORCE
	};

	if(*argc == 0) return; // argc==0 is started from wb

	if(args = ReadArgs(template, rarray, NULL)) {
		if(rarray[A_URL]) {
			LOG(("URL %s specified on command line", rarray[A_URL]));
			temp_homepage_url = ami_to_utf8_easy((char *)rarray[A_URL]);
		}

		if(rarray[A_FORCE]) {
			LOG(("FORCE specified on command line"));
			cli_force = true;
		}

		if(rarray[A_NSOPTS]) {
		/* The NSOPTS/M parameter specified in the ReadArgs template is
		 * special. The /M means it collects all arguments that can't
		 * be assigned to any other parameter, and stores them in an
		 * array.  We collect these and pass them as a fake argc/argv
		 * to nsoption_commandline().
		 * This trickery is necessary because if ReadArgs() is called
		 * first, nsoption_commandline() can no longer parse (fetch?)
		 * the arguments.  If nsoption_commandline() is called first,
		 * then ReadArgs cannot fetch the arguments.
		 */
			char **p = (char **)rarray[A_NSOPTS];
			do {
				LOG(("Arg [%d] assigned to NSOPTS/M by ReadArgs: %s", new_argc, *p));
				new_argc++;
				p++;
			} while(*p != NULL);

			nsoption_commandline(&new_argc, (char **)rarray[A_NSOPTS], NULL);
		}

		FreeArgs(args);
	} else {
		LOG(("ReadArgs failed to parse command line"));
	}
}


static void gui_init2(int argc, char** argv)
{
	struct Screen *screen;
	BOOL notalreadyrunning;
	nsurl *url;
	nserror error;
	struct browser_window *bw = NULL;

	notalreadyrunning = ami_arexx_init();

	/* Treeview init code ends up calling a font function which needs this */
	glob = &browserglob;

	/* ...and this ensures the treeview at least gets the WB colour palette to work with */
	if(scrn == NULL) {
		if(screen = LockPubScreen("Workbench")) {
			ami_set_screen_defaults(screen);
			UnlockPubScreen(NULL, screen);
		}
	} else {
		ami_set_screen_defaults(scrn);
	}
	/**/

	ami_hotlist_initialise(nsoption_charp(hotlist_file));
	ami_cookies_initialise();
	ami_global_history_initialise();

	search_web_select_provider(nsoption_int(search_provider));

	if (notalreadyrunning && 
	    (nsoption_bool(startup_no_window) == false))
		ami_openscreenfirst();

	if(temp_homepage_url && notalreadyrunning) {
		error = nsurl_create(temp_homepage_url, &url);
		if (error == NSERROR_OK) {
			error = browser_window_create(BW_CREATE_HISTORY,
					url,
					NULL,
					NULL,
					&bw);
			nsurl_unref(url);
		}
		if (error != NSERROR_OK) {
			warn_user(messages_get_errorcode(error), 0);
		}
		free(temp_homepage_url);
	}

	if(cli_force == true) {
		notalreadyrunning = TRUE;
	}

	if(argc == 0) { // WB
		struct WBStartup *WBenchMsg = (struct WBStartup *)argv;
		struct WBArg *wbarg;
		int first=0,i=0;
		char fullpath[1024];

		for(i=0,wbarg=WBenchMsg->sm_ArgList;i<WBenchMsg->sm_NumArgs;i++,wbarg++)
		{
			if(i==0) continue;
			if((wbarg->wa_Lock)&&(*wbarg->wa_Name))
			{
				DevNameFromLock(wbarg->wa_Lock,fullpath,1024,DN_FULLPATH);
				AddPart(fullpath,wbarg->wa_Name,1024);

				if(!temp_homepage_url) {
					nsurl *temp_url;
					if (netsurf_path_to_nsurl(fullpath, &temp_url) == NSERROR_OK) {
						temp_homepage_url = strdup(nsurl_access(temp_url));
						nsurl_unref(temp_url);
					}
				}

				if(notalreadyrunning)
				{
					error = nsurl_create(temp_homepage_url, &url);

					if (error == NSERROR_OK) {
						if(!first)
						{
							error = browser_window_create(BW_CREATE_HISTORY,
										      url,
										      NULL,
										      NULL,
										      &bw);

							first=1;
						}
						else
						{
							error = browser_window_create(BW_CREATE_CLONE | BW_CREATE_HISTORY,
										      url,
										      NULL,
										      bw,
										      &bw);

						}
						nsurl_unref(url);

					}
					if (error != NSERROR_OK) {
						warn_user(messages_get_errorcode(error), 0);
					}
					free(temp_homepage_url);
					temp_homepage_url = NULL;
				}
			}
		}
	}

	nsoption_setnull_charp(homepage_url, (char *)strdup(NETSURF_HOMEPAGE));

	if(!notalreadyrunning)
	{
		STRPTR sendcmd = NULL;

		if(temp_homepage_url)
		{
			sendcmd = ASPrintf("OPEN \"%s\" NEW",temp_homepage_url);
			free(temp_homepage_url);
		}
		else
		{
			sendcmd = ASPrintf("OPEN \"%s\" NEW",nsoption_charp(homepage_url));
		}
		IDoMethod(arexx_obj,AM_EXECUTE,sendcmd,"NETSURF",NULL,NULL,NULL,NULL);
		FreeVec(sendcmd);

		netsurf_quit=true;
		return;
	}

	if(IApplication)
	{
		if(argc == 0)
		{
			ULONG noicon = TAG_IGNORE;

			if (nsoption_bool(hide_docky_icon)) 
				noicon = REGAPP_NoIcon;

			ami_appid = RegisterApplication(messages_get("NetSurf"),
				REGAPP_URLIdentifier, "netsurf-browser.org",
				REGAPP_WBStartup, (struct WBStartup *)argv,
				noicon, TRUE,
				REGAPP_HasPrefsWindow, TRUE,
				REGAPP_CanCreateNewDocs, TRUE,
				REGAPP_UniqueApplication, TRUE,
				REGAPP_Description, messages_get("NetSurfDesc"),
				TAG_DONE);
		}
		else
		{
/* TODO: Specify icon when run from Shell */
			ami_appid = RegisterApplication(messages_get("NetSurf"),
				REGAPP_URLIdentifier, "netsurf-browser.org",
				REGAPP_FileName, argv[0],
				REGAPP_NoIcon, TRUE,
				REGAPP_HasPrefsWindow, TRUE,
				REGAPP_CanCreateNewDocs, TRUE,
				REGAPP_UniqueApplication, TRUE,
				REGAPP_Description, messages_get("NetSurfDesc"),
				TAG_DONE);
		}

		GetApplicationAttrs(ami_appid, APPATTR_Port, (ULONG)&applibport, TAG_DONE);
		if(applibport) applibsig = (1L << applibport->mp_SigBit);
	}

	if(!bw && (nsoption_bool(startup_no_window) == false)) {
		error = nsurl_create(nsoption_charp(homepage_url), &url);
		if (error == NSERROR_OK) {
			error = browser_window_create(BW_CREATE_HISTORY,
						      url,
						      NULL,
						      NULL,
						      NULL);
			nsurl_unref(url);
		}
		if (error != NSERROR_OK) {
			warn_user(messages_get_errorcode(error), 0);
		}
	}
}


void ami_gui_history(struct gui_window_2 *gwin, bool back)
{
	if(back == true)
	{
		if(browser_window_back_available(gwin->bw))
			browser_window_history_back(gwin->bw, false);
	}
	else
	{
		if(browser_window_forward_available(gwin->bw))
			browser_window_history_forward(gwin->bw, false);
	}

	ami_update_buttons(gwin);
}

int ami_key_to_nskey(ULONG keycode, struct InputEvent *ie)
{
	int nskey = 0, chars;
	UBYTE buffer[20];
	char *utf8 = NULL;

	if(keycode >= IECODE_UP_PREFIX) return 0;

	switch(keycode)
	{
		case RAWKEY_CRSRUP:
			if(ie->ie_Qualifier & IEQUALIFIER_RSHIFT)
			{
				nskey = KEY_PAGE_UP;
			}
			else if(ie->ie_Qualifier & IEQUALIFIER_RALT)
			{
				nskey = KEY_TEXT_START;
			}
			else nskey = KEY_UP;
		break;
		case RAWKEY_CRSRDOWN:
			if(ie->ie_Qualifier & IEQUALIFIER_RSHIFT)
			{
				nskey = KEY_PAGE_DOWN;
			}
			else if(ie->ie_Qualifier & IEQUALIFIER_RALT)
			{
				nskey = KEY_TEXT_END;
			}
			else nskey = KEY_DOWN;
		break;
		case RAWKEY_CRSRLEFT:
			if(ie->ie_Qualifier & IEQUALIFIER_RSHIFT)
			{
				nskey = KEY_LINE_START;
			}
			else if(ie->ie_Qualifier & IEQUALIFIER_RALT)
			{
				nskey = KEY_WORD_LEFT;
			}
			else nskey = KEY_LEFT;
		break;
		case RAWKEY_CRSRRIGHT:
			if(ie->ie_Qualifier & IEQUALIFIER_RSHIFT)
			{
				nskey = KEY_LINE_END;
			}
			else if(ie->ie_Qualifier & IEQUALIFIER_RALT)
			{
				nskey = KEY_WORD_RIGHT;
			}
			else nskey = KEY_RIGHT;
		break;
		case RAWKEY_ESC:
			nskey = KEY_ESCAPE;
		break;
		case RAWKEY_PAGEUP:
			nskey = KEY_PAGE_UP;
		break;
		case RAWKEY_PAGEDOWN:
			nskey = KEY_PAGE_DOWN;
		break;
		case RAWKEY_HOME:
			nskey = KEY_TEXT_START;
		break;
		case RAWKEY_END:
			nskey = KEY_TEXT_END;
		break;
		case RAWKEY_BACKSPACE:
			if(ie->ie_Qualifier & IEQUALIFIER_RSHIFT)
			{
				nskey = KEY_DELETE_LINE_START;
			}
			else nskey = KEY_DELETE_LEFT;
		break;
		case RAWKEY_DEL:
			if(ie->ie_Qualifier & IEQUALIFIER_RSHIFT)
			{
				nskey = KEY_DELETE_LINE_END;
			}
			else nskey = KEY_DELETE_RIGHT;
		break;
		case RAWKEY_TAB:
			if(ie->ie_Qualifier & IEQUALIFIER_RSHIFT)
			{
				nskey = KEY_SHIFT_TAB;
			}
			else nskey = KEY_TAB;
		break;
		case RAWKEY_F5:
		case RAWKEY_HELP:
			// don't translate
			nskey = keycode;
		break;
		default:
			if((chars = MapRawKey(ie,buffer,20,NULL)) > 0)
			{
				utf8_from_local_encoding(buffer, chars, &utf8);
				nskey = utf8_to_ucs4(utf8, utf8_char_byte_length(utf8));
			}
		break;
	}
	return nskey;
}

void ami_update_quals(struct gui_window_2 *gwin)
{
	uint32 quals = 0;

	GetAttr(WINDOW_Qualifier,gwin->objects[OID_MAIN],(uint32 *)&quals);

	gwin->key_state = 0;

	if((quals & IEQUALIFIER_LSHIFT) || (quals & IEQUALIFIER_RSHIFT)) 
	{
		gwin->key_state |= BROWSER_MOUSE_MOD_1;
	}

	if(quals & IEQUALIFIER_CONTROL) 
	{
		gwin->key_state |= BROWSER_MOUSE_MOD_2;
	}

	if((quals & IEQUALIFIER_LALT) || (quals & IEQUALIFIER_RALT)) 
	{
		gwin->key_state |= BROWSER_MOUSE_MOD_3;
	}
}

bool ami_spacebox_to_ns_coords(struct gui_window_2 *gwin, int *x, int *y,
	int space_x, int space_y)
{
	int ns_x = space_x;
	int ns_y = space_y;

	ns_x /= gwin->bw->scale;
	ns_y /= gwin->bw->scale;

	ns_x += gwin->bw->window->scrollx;
	ns_y += gwin->bw->window->scrolly;

	*x = ns_x;
	*y = ns_y;

	return true;	
}

bool ami_mouse_to_ns_coords(struct gui_window_2 *gwin, int *x, int *y,
	int mouse_x, int mouse_y)
{
	int ns_x, ns_y;
	struct IBox *bbox;

	if(mouse_x == -1) mouse_x = gwin->win->MouseX;
	if(mouse_y == -1) mouse_y = gwin->win->MouseY;

	GetAttr(SPACE_AreaBox, (Object *)gwin->objects[GID_BROWSER],
			(ULONG *)&bbox);

	ns_x = (ULONG)(mouse_x - bbox->Left);
	ns_y = (ULONG)(mouse_y - bbox->Top);

	if((ns_x < 0) || (ns_x > bbox->Width) || (ns_y < 0) || (ns_y > bbox->Height))
		return false;

	return ami_spacebox_to_ns_coords(gwin, x, y, ns_x, ns_y);
}

void ami_gui_scroll_internal(struct gui_window_2 *gwin, int xs, int ys)
{
	struct IBox *bbox;
	int x, y;

	GetAttr(SPACE_AreaBox,
		(Object *)gwin->objects[GID_BROWSER],
		(ULONG *)&bbox);

	if(ami_mouse_to_ns_coords(gwin, &x, &y, -1, -1) == true)
	{
		if(browser_window_scroll_at_point(gwin->bw, x, y,
			xs, ys) == false)
		{
			gui_window_get_scroll(gwin->bw->window,
				&gwin->bw->window->scrollx,
				&gwin->bw->window->scrolly);

			switch(xs)
			{
				case SCROLL_PAGE_UP:
					xs = gwin->bw->window->scrollx - bbox->Width;
				break;

				case SCROLL_PAGE_DOWN:
					xs = gwin->bw->window->scrollx + bbox->Width;
				break;

				case SCROLL_TOP:
					xs = 0;
				break;

				case SCROLL_BOTTOM:
					xs = content_get_width(gwin->bw->current_content);
				break;

				default:
					xs += gwin->bw->window->scrollx;
				break;
			}

			switch(ys)
			{
				case SCROLL_PAGE_UP:
					ys = gwin->bw->window->scrolly - bbox->Height;
				break;

				case SCROLL_PAGE_DOWN:
					ys = gwin->bw->window->scrolly + bbox->Height;
				break;

				case SCROLL_TOP:
					ys = 0;
				break;

				case SCROLL_BOTTOM:
					ys = content_get_height(gwin->bw->current_content);
				break;

				default:
					ys += gwin->bw->window->scrolly;
				break;
			}

			gui_window_set_scroll(gwin->bw->window, xs, ys);
		}
	}
}

struct IBox *ami_ns_rect_to_ibox(struct gui_window_2 *gwin, const struct rect *rect)
{
	struct IBox *bbox, *ibox;

	ibox = AllocVecTagList(sizeof(struct IBox), NULL);
	if(ibox == NULL) return NULL;

	GetAttr(SPACE_AreaBox, (Object *)gwin->objects[GID_BROWSER], (ULONG *)&bbox);

	ibox->Left = gwin->win->MouseX + (rect->x0 * gwin->bw->scale);
	ibox->Top = gwin->win->MouseY + (rect->y0 * gwin->bw->scale);

	ibox->Width = (rect->x1 - rect->x0) * gwin->bw->scale;
	ibox->Height = (rect->y1 - rect->y0) * gwin->bw->scale;

	if(ibox->Left < bbox->Left) ibox->Left = bbox->Left;
	if(ibox->Top < bbox->Top) ibox->Top = bbox->Top;

	if((ibox->Left > (bbox->Left + bbox->Width)) ||
		(ibox->Top > (bbox->Top + bbox->Height)) ||
		(ibox->Width < 0) || (ibox->Height < 0))
	{
		FreeVec(ibox);
		return NULL;
	}

	return ibox;	
}

void ami_gui_trap_mouse(struct gui_window_2 *gwin)
{
	switch(gwin->drag_op)
	{
		case GDRAGGING_NONE:
		case GDRAGGING_SCROLLBAR:
		case GDRAGGING_OTHER:
		break;

		default:
			if(gwin->ptr_lock)
			{
				SetWindowAttrs(gwin->win, WA_GrabFocus, 10,
					WA_MouseLimits, gwin->ptr_lock, TAG_DONE);
			}
		break;
	}
}

void ami_gui_menu_update_all(void)
{
	struct nsObject *node;
	struct nsObject *nnode;
	struct gui_window_2 *gwin;

	if(IsMinListEmpty(window_list))	return;

	node = (struct nsObject *)GetHead((struct List *)window_list);

	do {
		nnode=(struct nsObject *)GetSucc((struct Node *)node);
		gwin = node->objstruct;

		if(node->Type == AMINS_WINDOW)
		{
			ami_menu_update_checked(gwin);
		}
	} while(node = nnode);
}

/**
 * function to add retrieved favicon to gui
 */
static void gui_window_set_icon(struct gui_window *g, hlcache_handle *icon)
{
	struct BitMap *bm = NULL;
	struct IBox *bbox;
	ULONG cur_tab = 0;
	struct bitmap *icon_bitmap;

	if(nsoption_bool(kiosk_mode) == true) return;
	if(!g) return;

	if(g->tab_node && (g->shared->tabs > 1)) GetAttr(CLICKTAB_Current,
						g->shared->objects[GID_TABS],
						(ULONG *)&cur_tab);

	if ((icon != NULL) && ((icon_bitmap = content_get_bitmap(icon)) != NULL))
	{
		bm = ami_bitmap_get_native(icon_bitmap, 16, 16,
					g->shared->win->RPort->BitMap);
	}

	if((cur_tab == g->tab) || (g->shared->tabs <= 1))
	{
		GetAttr(SPACE_AreaBox, g->shared->objects[GID_ICON], (ULONG *)&bbox);

		RefreshGList((struct Gadget *)g->shared->objects[GID_ICON],
					g->shared->win, NULL, 1);

		if(bm)
		{
			ULONG tag, tag_data, minterm;

			if(ami_plot_screen_is_palettemapped() == false) {
				tag = BLITA_UseSrcAlpha;
				tag_data = !icon_bitmap->opaque;
				minterm = 0xc0;
			} else {
				tag = BLITA_MaskPlane;
				tag_data = (ULONG)ami_bitmap_get_mask(icon_bitmap, 16, 16, bm);
				minterm = (ABC|ABNC|ANBC);
			}

			BltBitMapTags(BLITA_SrcX, 0,
						BLITA_SrcY, 0,
						BLITA_DestX, bbox->Left,
						BLITA_DestY, bbox->Top,
						BLITA_Width, 16,
						BLITA_Height, 16,
						BLITA_Source, bm,
						BLITA_Dest, g->shared->win->RPort,
						BLITA_SrcType, BLITT_BITMAP,
						BLITA_DestType, BLITT_RASTPORT,
						BLITA_Minterm, minterm,
						tag, tag_data,
						TAG_DONE);
		}
	}

	g->favicon = icon;
}

static void ami_gui_refresh_favicon(void *p)
{
	struct gui_window_2 *gwin = (struct gui_window_2 *)p;
	gui_window_set_icon(gwin->bw->window, gwin->bw->window->favicon);
}

void ami_handle_msg(void)
{
	ULONG class,result,storage = 0,x,y,xs,ys,width=800,height=600;
	uint16 code,quals;
	struct IBox *bbox;
	struct nsObject *node;
	struct nsObject *nnode;
	struct gui_window_2 *gwin = NULL;
	struct InputEvent *ie;
	struct Node *tabnode;
	int nskey;
	struct browser_window *closedbw;
	struct timeval curtime;
	static int drag_x_move = 0, drag_y_move = 0;
	char *utf8 = NULL;
	nsurl *url;

	if(IsMinListEmpty(window_list))
	{
		/* no windows in list, so NetSurf should not be running */
		ami_try_quit();
		return;
	}

	node = (struct nsObject *)GetHead((struct List *)window_list);

	do
	{
		nnode=(struct nsObject *)GetSucc((struct Node *)node);

		gwin = node->objstruct;

		if(node->Type == AMINS_TVWINDOW) {
			if(ami_tree_event((struct treeview_window *)gwin)) {
				ami_try_quit();
				break;
			} else {
				node = nnode;
				continue;
			}
		} else if(node->Type == AMINS_FINDWINDOW) {
			if(ami_search_event()) {
				ami_try_quit();
				break;
			} else {
				node = nnode;
				continue;
			}
		} else if(node->Type == AMINS_HISTORYWINDOW) {
			if(ami_history_event((struct history_window *)gwin)) {
				ami_try_quit();
				break;
			} else {
				node = nnode;
				continue;
			}
		} else if(node->Type == AMINS_PRINTWINDOW) {
			if(ami_print_event((struct ami_print_window *)gwin)) {
				ami_try_quit();
				break;
			} else {
				node = nnode;
				continue;
			}
		} else if(node->Type == AMINS_GUIOPTSWINDOW) {
			if(ami_gui_opts_event()) {
				/* last window possibly closed, so exit with conditions ;) */
				if(scrn) ami_try_quit();
				break;
			} else {
				node = nnode;
				continue;
			}
		} else if(node->Type == AMINS_DLWINDOW) {
			if(ami_download_window_event((struct gui_download_window *)gwin)) {
				ami_try_quit();
				break;
			} else {
				node = nnode;
				continue;
			}
		} else if(node->Type == AMINS_LOGINWINDOW) {
			if(ami_401login_event((struct gui_login_window *)gwin)) {
				ami_try_quit();
				break;
			} else {
				node = nnode;
				continue;
			}
		}

		while((result = RA_HandleInput(gwin->objects[OID_MAIN],&code)) != WMHI_LASTMSG)
		{
//printf("%ld: %ld (switch)\n",code, result & WMHI_CLASSMASK);
	        switch(result & WMHI_CLASSMASK) // class
   		   	{
				case WMHI_MOUSEMOVE:
					ami_gui_trap_mouse(gwin); /* re-assert mouse area */

					drag_x_move = 0;
					drag_y_move = 0;

					GetAttr(SPACE_AreaBox, (Object *)gwin->objects[GID_BROWSER],
							(ULONG *)&bbox);

					x = (ULONG)((gwin->win->MouseX - bbox->Left) / gwin->bw->scale);
					y = (ULONG)((gwin->win->MouseY - bbox->Top) / gwin->bw->scale);

					ami_get_hscroll_pos(gwin, (ULONG *)&xs);
					ami_get_vscroll_pos(gwin, (ULONG *)&ys);

					x += xs;
					y += ys;

					width=bbox->Width;
					height=bbox->Height;

					if(gwin->mouse_state & BROWSER_MOUSE_DRAG_ON)
					{
						ami_drag_icon_move();

						if(ami_autoscroll == TRUE) {
							if((gwin->win->MouseX < bbox->Left) &&
								((gwin->win->MouseX - bbox->Left) > -AMI_DRAG_THRESHOLD))
								drag_x_move = gwin->win->MouseX - bbox->Left;
							if((gwin->win->MouseX > (bbox->Left + bbox->Width)) &&
								((gwin->win->MouseX - (bbox->Left + bbox->Width)) < AMI_DRAG_THRESHOLD))
								drag_x_move = gwin->win->MouseX - (bbox->Left + bbox->Width);
							if((gwin->win->MouseY < bbox->Top) &&
								((gwin->win->MouseY - bbox->Top) > -AMI_DRAG_THRESHOLD))
								drag_y_move = gwin->win->MouseY - bbox->Top;
							if((gwin->win->MouseY > (bbox->Top + bbox->Height)) &&
								((gwin->win->MouseY - (bbox->Top + bbox->Height)) < AMI_DRAG_THRESHOLD))
								drag_y_move = gwin->win->MouseY - (bbox->Top + bbox->Height);
						}
					}

					if((x>=xs) && (y>=ys) && (x<width+xs) && (y<height+ys))
					{
						ami_update_quals(gwin);
						ami_context_menu_mouse_trap(gwin, TRUE);

						if(gwin->mouse_state & BROWSER_MOUSE_PRESS_1)
						{
							browser_window_mouse_track(gwin->bw,BROWSER_MOUSE_DRAG_1 | gwin->key_state,x,y);
							gwin->mouse_state = BROWSER_MOUSE_HOLDING_1 | BROWSER_MOUSE_DRAG_ON;
						}
						else if(gwin->mouse_state & BROWSER_MOUSE_PRESS_2)
						{
							browser_window_mouse_track(gwin->bw,BROWSER_MOUSE_DRAG_2 | gwin->key_state,x,y);
							gwin->mouse_state = BROWSER_MOUSE_HOLDING_2 | BROWSER_MOUSE_DRAG_ON;
						}
						else
						{
							browser_window_mouse_track(gwin->bw,gwin->mouse_state | gwin->key_state,x,y);
						}
					}
					else
					{
						ami_context_menu_mouse_trap(gwin, FALSE);

						if(!gwin->mouse_state) ami_set_pointer(gwin, GUI_POINTER_DEFAULT, true);
					}
				break;

				case WMHI_MOUSEBUTTONS:
					GetAttr(SPACE_AreaBox, (Object *)gwin->objects[GID_BROWSER],
								(ULONG *)&bbox);

					x = (ULONG)((gwin->win->MouseX - bbox->Left) / gwin->bw->scale);
					y = (ULONG)((gwin->win->MouseY - bbox->Top) / gwin->bw->scale);

					ami_get_hscroll_pos(gwin, (ULONG *)&xs);
					ami_get_vscroll_pos(gwin, (ULONG *)&ys);

					x += xs;
					y += ys;

					width=bbox->Width;
					height=bbox->Height;

					ami_update_quals(gwin);

					if((x>=xs) && (y>=ys) && (x<width+xs) && (y<height+ys))
					{
						//code = code>>16;
						switch(code)
						{
							case SELECTDOWN:
								browser_window_mouse_click(gwin->bw,BROWSER_MOUSE_PRESS_1 | gwin->key_state,x,y);
								gwin->mouse_state=BROWSER_MOUSE_PRESS_1;
							break;
							case MIDDLEDOWN:
								browser_window_mouse_click(gwin->bw,BROWSER_MOUSE_PRESS_2 | gwin->key_state,x,y);
								gwin->mouse_state=BROWSER_MOUSE_PRESS_2;
							break;
						}
					}

					if(x<xs) x=xs;
					if(y<ys) y=ys;
					if(x>=width+xs) x=width+xs-1;
					if(y>=height+ys) y=height+ys-1;

					switch(code)
					{
						case MENUDOWN:
							ami_context_menu_show(gwin,x,y);
						break;

						case SELECTUP:
							if(gwin->mouse_state & BROWSER_MOUSE_PRESS_1)
							{
								CurrentTime(&curtime.tv_sec, &curtime.tv_usec);

								gwin->mouse_state = BROWSER_MOUSE_CLICK_1;

								if(gwin->lastclick.tv_sec)
								{
									if(DoubleClick(gwin->lastclick.tv_sec,
												gwin->lastclick.tv_usec,
												curtime.tv_sec, curtime.tv_usec)) {
										if(gwin->prev_mouse_state & BROWSER_MOUSE_DOUBLE_CLICK) {
											gwin->mouse_state |= BROWSER_MOUSE_TRIPLE_CLICK;
										} else {
											gwin->mouse_state |= BROWSER_MOUSE_DOUBLE_CLICK;
										}
									}
								}

								browser_window_mouse_click(gwin->bw,
									gwin->mouse_state | gwin->key_state,x,y);

								if(gwin->mouse_state & BROWSER_MOUSE_TRIPLE_CLICK)
								{
									gwin->lastclick.tv_sec = 0;
									gwin->lastclick.tv_usec = 0;
								}
								else
								{
									gwin->lastclick.tv_sec = curtime.tv_sec;
									gwin->lastclick.tv_usec = curtime.tv_usec;
								}
							}
							else
							{
								browser_window_mouse_track(gwin->bw, 0, x, y);
							}
							gwin->prev_mouse_state = gwin->mouse_state;
							gwin->mouse_state=0;
						break;

						case MIDDLEUP:
							if(gwin->mouse_state & BROWSER_MOUSE_PRESS_2)
							{
								CurrentTime(&curtime.tv_sec, &curtime.tv_usec);

								gwin->mouse_state = BROWSER_MOUSE_CLICK_2;

								if(gwin->lastclick.tv_sec)
								{
									if(DoubleClick(gwin->lastclick.tv_sec,
												gwin->lastclick.tv_usec,
												curtime.tv_sec, curtime.tv_usec)) {
										if(gwin->prev_mouse_state & BROWSER_MOUSE_DOUBLE_CLICK) {
											gwin->mouse_state |= BROWSER_MOUSE_TRIPLE_CLICK;
										} else {
											gwin->mouse_state |= BROWSER_MOUSE_DOUBLE_CLICK;
										}
									}
								}

								browser_window_mouse_click(gwin->bw,
									gwin->mouse_state | gwin->key_state,x,y);

								if(gwin->mouse_state & BROWSER_MOUSE_TRIPLE_CLICK)
								{
									gwin->lastclick.tv_sec = 0;
									gwin->lastclick.tv_usec = 0;
								}
								else
								{
									gwin->lastclick.tv_sec = curtime.tv_sec;
									gwin->lastclick.tv_usec = curtime.tv_usec;
								}
							}
							else
							{
								browser_window_mouse_track(gwin->bw, 0, x, y);
							}
							gwin->prev_mouse_state = gwin->mouse_state;
							gwin->mouse_state=0;
						break;

						case SIDEUP:
							ami_gui_history(gwin, true);
						break;

						case EXTRAUP:
							ami_gui_history(gwin, false);
						break;
					}

					if(drag_save_data && !gwin->mouse_state)
						ami_drag_save(gwin->win);
				break;

				case WMHI_GADGETUP:
					switch(result & WMHI_GADGETMASK)
					{
						case GID_TABS:
							if(gwin->objects[GID_TABS] == NULL) break;
							GetAttrs(gwin->objects[GID_TABS],
								CLICKTAB_NodeClosed, &tabnode, TAG_DONE);
							if(tabnode)
							{
								GetClickTabNodeAttrs(tabnode,
									TNA_UserData, &closedbw,
									TAG_DONE);

								browser_window_destroy(closedbw);
							}
							else
							{
								ami_switch_tab(gwin, true);
							}
						break;

						case GID_CLOSETAB:
							browser_window_destroy(gwin->bw);
						break;

						case GID_ADDTAB:
							ami_gui_new_blank_tab(gwin);
						break;

						case GID_URL:
						{
							nserror ret;
							nsurl *url;
							GetAttr(STRINGA_TextVal,
								(Object *)gwin->objects[GID_URL],
								(ULONG *)&storage);
							utf8 = ami_to_utf8_easy((const char *)storage);

							ret = search_web_omni(utf8, SEARCH_WEB_OMNI_NONE, &url);
							ami_utf8_free(utf8);
							if (ret == NSERROR_OK) {
									browser_window_navigate(gwin->bw,
											url,
											NULL,
											BW_NAVIGATE_HISTORY,
											NULL,
											NULL,
											NULL);
									nsurl_unref(url);
							}
							if (ret != NSERROR_OK) {
								warn_user(messages_get_errorcode(ret), 0);
							}
						}
						break;

						case GID_TOOLBARLAYOUT:
							/* Need fixing: never gets here */
							search_web_select_provider(-1);
						break;

						case GID_SEARCH_ICON:
							GetAttr(CHOOSER_Selected, gwin->objects[GID_SEARCH_ICON], (ULONG *)&storage);
							search_web_select_provider(storage);
						break;

						case GID_SEARCHSTRING:
						{
							nserror ret;
							nsurl *url;

							GetAttr(STRINGA_TextVal,
								(Object *)gwin->objects[GID_SEARCHSTRING],
								(ULONG *)&storage);

							utf8 = ami_to_utf8_easy((const char *)storage);

							ret = search_web_omni(utf8, SEARCH_WEB_OMNI_SEARCHONLY, &url);
							ami_utf8_free(utf8);
							if (ret == NSERROR_OK) {
									browser_window_navigate(gwin->bw,
											url,
											NULL,
											BW_NAVIGATE_HISTORY,
											NULL,
											NULL,
											NULL);
								nsurl_unref(url);
							}
							if (ret != NSERROR_OK) {
								warn_user(messages_get_errorcode(ret), 0);
							}

						}
						break;

						case GID_HOME:
							{
								if (nsurl_create(nsoption_charp(homepage_url), &url) != NSERROR_OK) {
									warn_user("NoMemory", 0);
								} else {
									browser_window_navigate(gwin->bw,
											url,
											NULL,
											BW_NAVIGATE_HISTORY,
											NULL,
											NULL,
											NULL);
									nsurl_unref(url);
								}
							}
						break;

						case GID_STOP:
							if(browser_window_stop_available(gwin->bw))
								browser_window_stop(gwin->bw);
						break;

						case GID_RELOAD:
							ami_update_quals(gwin);

							if(browser_window_reload_available(gwin->bw))
							{
								if(gwin->key_state & BROWSER_MOUSE_MOD_1)
								{
									browser_window_reload(gwin->bw,true);
								}
								else
								{
									browser_window_reload(gwin->bw,false);
								}
							}
						break;

						case GID_BACK:
							ami_gui_history(gwin, true);
						break;

						case GID_FORWARD:
							ami_gui_history(gwin, false);
						break;

						case GID_FAVE:
							GetAttr(STRINGA_TextVal,
								(Object *)gwin->objects[GID_URL],
								(ULONG *)&storage);
							if(nsurl_create((const char *)storage, &url) == NSERROR_OK) {
								if(hotlist_has_url(url)) {
									hotlist_remove_url(url);
								} else {
									hotlist_add_url(url);
								}
								nsurl_unref(url);
							}
							ami_gui_update_hotlist_button(gwin);
						break;

						case GID_HOTLIST:
						default:
//							printf("GADGET: %ld\n",(result & WMHI_GADGETMASK));
						break;
					}
				break;

				case WMHI_RAWKEY:
					ami_update_quals(gwin);
				
					storage = result & WMHI_GADGETMASK;
					if(storage >= IECODE_UP_PREFIX) break;

					GetAttr(WINDOW_InputEvent,gwin->objects[OID_MAIN],(ULONG *)&ie);

					nskey = ami_key_to_nskey(storage, ie);

					if(ie->ie_Qualifier & IEQUALIFIER_RCOMMAND)
					{
/* We are duplicating the menu shortcuts here, as if RMBTRAP is active
 * (ie. when context menus are enabled and the mouse is over the browser
 * rendering area), Intuition also does not catch the menu shortcut
 * key presses.  Context menus need to be changed to use MENUVERIFY not RMBTRAP */
						switch(nskey)
						{
							case 'n':
								if ((nsoption_bool(kiosk_mode) == false)) {
									nsurl *urlns;
									nserror error;

									error = nsurl_create(nsoption_charp(homepage_url), &urlns);
									if (error == NSERROR_OK) {
										error = browser_window_create(BW_CREATE_CLONE | BW_CREATE_HISTORY,
													      urlns,
													      NULL,
													      gwin->bw,
													      NULL);
										nsurl_unref(urlns);
									}
									if (error != NSERROR_OK) {
										warn_user(messages_get_errorcode(error), 0);
									}

								}
							break;

							case 't':
								if((nsoption_bool(kiosk_mode) == false)) {
									nsurl *urlns;
									nserror error;

									error = nsurl_create(nsoption_charp(homepage_url), &urlns);
									if (error == NSERROR_OK) {
										error = browser_window_create(BW_CREATE_CLONE | BW_CREATE_HISTORY |
													      BW_CREATE_TAB,
													      urlns,
													      NULL,
													      gwin->bw,
													      NULL);
										nsurl_unref(urlns);
									}
									if (error != NSERROR_OK) {
										warn_user(messages_get_errorcode(error), 0);
									}

								}
							break;

							case 'k':
								if((nsoption_bool(kiosk_mode) == false))
									browser_window_destroy(gwin->bw);
							break;

							case 'o':
								ami_file_open(gwin);
							break;

							case 's':
								ami_file_save_req(AMINS_SAVE_SOURCE, gwin,
									gwin->bw->current_content);
							break;

							case 'p':
								ami_print_ui(gwin->bw->current_content);
							break;

							case 'q':
								if((nsoption_bool(kiosk_mode) == false))
									ami_quit_netsurf();
							break;

							case 'a':
								browser_window_key_press(gwin->bw, KEY_SELECT_ALL);
							break;

							case 'x':
								browser_window_key_press(gwin->bw, KEY_CUT_SELECTION);
							break;

							case 'c':
								browser_window_key_press(gwin->bw, KEY_COPY_SELECTION);
								browser_window_key_press(gwin->bw, KEY_CLEAR_SELECTION);
							break;

							case 'v':
								browser_window_key_press(gwin->bw, KEY_PASTE);
							break;

							case 'z':
								browser_window_key_press(gwin->bw, KEY_UNDO);
							break;

							case 'y':
								browser_window_key_press(gwin->bw, KEY_REDO);
							break;

							case 'f':
								ami_search_open(gwin->bw->window);
							break;

							case 'h':
								if((nsoption_bool(kiosk_mode) == false))
									ami_tree_open(hotlist_window, AMI_TREE_HOTLIST);
							break;

							case '-':
								if(browser_window_get_scale(gwin->bw) > 0.1)
									browser_window_set_scale(gwin->bw,
										browser_window_get_scale(gwin->bw) - 0.1, false);
							break;
							
							case '=':
								browser_window_set_scale(gwin->bw, 1.0, false);
							break;

							case '+':
								browser_window_set_scale(gwin->bw,
									browser_window_get_scale(gwin->bw) + 0.1, false);
							break;
							
							/* The following aren't available from the menu at the moment */

							case 'r': // reload
								if(browser_window_reload_available(gwin->bw))
									browser_window_reload(gwin->bw,false);
							break;

							case 'u': // open url
								if((nsoption_bool(kiosk_mode) == false))
									ActivateLayoutGadget((struct Gadget *)gwin->objects[GID_MAIN],
										gwin->win, NULL, (uint32)gwin->objects[GID_URL]);
							break;
						}
					}
					else
					{
						if(!browser_window_key_press(gwin->bw, nskey))
						{
							switch(nskey)
							{
								case KEY_UP:
									ami_gui_scroll_internal(gwin, 0, -NSA_KBD_SCROLL_PX);
								break;

								case KEY_DOWN:
									ami_gui_scroll_internal(gwin, 0, +NSA_KBD_SCROLL_PX);
								break;

								case KEY_LEFT:
									ami_gui_scroll_internal(gwin, -NSA_KBD_SCROLL_PX, 0);
								break;

								case KEY_RIGHT:
									ami_gui_scroll_internal(gwin, +NSA_KBD_SCROLL_PX, 0);
								break;

								case KEY_PAGE_UP:
									ami_gui_scroll_internal(gwin, 0, SCROLL_PAGE_UP);
								break;

								case KEY_PAGE_DOWN:
									ami_gui_scroll_internal(gwin, 0, SCROLL_PAGE_DOWN);
								break;

								case KEY_LINE_START: // page left
									ami_gui_scroll_internal(gwin, SCROLL_PAGE_UP, 0);
								break;

								case KEY_LINE_END: // page right
									ami_gui_scroll_internal(gwin, SCROLL_PAGE_DOWN, 0);
								break;

								case KEY_TEXT_START: // home
									ami_gui_scroll_internal(gwin, SCROLL_TOP, SCROLL_TOP);
								break;

								case KEY_TEXT_END: // end
									ami_gui_scroll_internal(gwin, SCROLL_BOTTOM, SCROLL_BOTTOM);
								break;

								case KEY_WORD_RIGHT: // alt+right
									ami_change_tab(gwin, 1);
								break;

								case KEY_WORD_LEFT: // alt+left
									ami_change_tab(gwin, -1);
								break;

								case KEY_DELETE_LEFT: // backspace
									ami_gui_history(gwin, true);
								break;

								case RAWKEY_F5: // reload
									if(browser_window_reload_available(gwin->bw))
										browser_window_reload(gwin->bw,false);
								break;
								
								case RAWKEY_HELP: // help
									ami_help_open(AMI_HELP_GUI, scrn);
								break;
							}
						}
					}
				break;

				case WMHI_NEWSIZE:
					switch(node->Type)
					{
						struct Node *tab = NULL, *ntab = NULL;
						struct browser_window *bw = NULL;

						case AMINS_WINDOW:
							ami_set_border_gadget_balance(gwin);
							ami_throbber_redraw_schedule(0, gwin->bw->window);

							if(gwin->tabs)
							{
								tab = GetHead(&gwin->tab_list);

								do
								{
									ntab=GetSucc(tab);
									GetClickTabNodeAttrs(tab,
										TNA_UserData, &bw,
										TAG_DONE);
								} while(tab=ntab);
							}

<<<<<<< HEAD
							ami_schedule(0, ami_gui_refresh_favicon, gwin);
							gwin->bw->reformat_pending = true;
=======
							refresh_favicon = TRUE;
							browser_window_schedule_reformat(gwin->bw);
>>>>>>> 18aefabd
							ami_schedule_redraw(gwin, true);
						break;
					}
				break;

				case WMHI_CLOSEWINDOW:
					ami_close_all_tabs(gwin);
		        break;

				case WMHI_ICONIFY:
				{
					struct bitmap *bm;

					bm = urldb_get_thumbnail(hlcache_handle_get_url(gwin->bw->current_content));
					if(!bm) bm = content_get_bitmap(gwin->bw->current_content);
					gwin->dobj = amiga_icon_from_bitmap(bm);
					amiga_icon_superimpose_favicon_internal(gwin->bw->window->favicon,
						gwin->dobj);
					HideWindow(gwin->win);
					gwin->appicon = AddAppIcon((ULONG)gwin->objects[OID_MAIN],
										(ULONG)gwin, gwin->win->Title, appport,
										0, gwin->dobj, NULL);

					curbw = NULL;
				}
				break;

				case WMHI_INACTIVE:
					gwin->bw->window->c_h_temp = gwin->bw->window->c_h;
					gui_window_remove_caret(gwin->bw->window);
				break;

				case WMHI_ACTIVE:
					if(gwin->bw) curbw = gwin->bw;
					if(gwin->bw->window->c_h_temp)
						gwin->bw->window->c_h = gwin->bw->window->c_h_temp;
				break;

				case WMHI_INTUITICK:
				break;

	   	     	default:
					//printf("class: %ld\n",(result & WMHI_CLASSMASK));
   	       		break;
			}

			if(win_destroyed)
			{
					/* we can't be sure what state our window_list is in, so let's
					jump out of the function and start again */

				win_destroyed = false;
				return;
			}

			if(drag_x_move || drag_y_move)
			{
				gui_window_get_scroll(gwin->bw->window,
					&gwin->bw->window->scrollx, &gwin->bw->window->scrolly);

				gui_window_set_scroll(gwin->bw->window,
					gwin->bw->window->scrollx + drag_x_move,
					gwin->bw->window->scrolly + drag_y_move);
			}

//	ReplyMsg((struct Message *)message);
		}

		if(node->Type == AMINS_WINDOW)
		{
<<<<<<< HEAD
			/* Catch any reformats tagged by the core - only used by scale? */
			if(gwin->bw->reformat_pending) {
				ami_schedule_redraw(gwin, true);
			}
=======
			if(gwin->bw->window->throbbing)
				ami_update_throbber(gwin,false);
>>>>>>> 18aefabd
		}
	} while(node = nnode);

	if(ami_menu_window_close)
	{
		if(ami_menu_window_close == (void *)AMI_MENU_WINDOW_CLOSE_ALL)
			ami_quit_netsurf();
		else
			ami_close_all_tabs(ami_menu_window_close);
			
		ami_menu_window_close = NULL;
	}
	
	if(ami_menu_check_toggled) {
		ami_gui_menu_update_all();
		ami_menu_check_toggled = false;
	}
}

void ami_gui_appicon_remove(struct gui_window_2 *gwin)
{
	if(gwin->appicon)
	{
		RemoveAppIcon(gwin->appicon);
		amiga_icon_free(gwin->dobj);
		gwin->appicon = NULL;
	}
}

void ami_handle_appmsg(void)
{
	struct AppMessage *appmsg;
	struct gui_window_2 *gwin;
	int x, y;
	struct WBArg *appwinargs;
	STRPTR filename;
	int i = 0;

	while(appmsg=(struct AppMessage *)GetMsg(appport))
	{
		gwin = (struct gui_window_2 *)appmsg->am_UserData;

		if(appmsg->am_Type == AMTYPE_APPICON)
		{
			ami_gui_appicon_remove(gwin);
			ShowWindow(gwin->win, WINDOW_FRONTMOST);
			ActivateWindow(gwin->win);
		}
		else if(appmsg->am_Type == AMTYPE_APPWINDOW)
		{
			for(i = 0; i < appmsg->am_NumArgs; ++i)
			{
				if(appwinargs = &appmsg->am_ArgList[i])
				{
					if(filename = AllocVecTagList(1024, NULL))
					{
						if(appwinargs->wa_Lock)
						{
							NameFromLock(appwinargs->wa_Lock, filename, 1024);
						}

						AddPart(filename, appwinargs->wa_Name, 1024);

						if(ami_mouse_to_ns_coords(gwin, &x, &y,
							appmsg->am_MouseX, appmsg->am_MouseY) == false)
						{
							nsurl *url;

							if (netsurf_path_to_nsurl(filename, &url) != NSERROR_OK) {
								warn_user("NoMemory", 0);
							}
							else
							{
								if(i == 0)
								{
									browser_window_navigate(gwin->bw,
										url,
										NULL,
										BW_NAVIGATE_HISTORY,
										NULL,
										NULL,
										NULL);

									ActivateWindow(gwin->win);
								}
								else
								{
									browser_window_create(BW_CREATE_CLONE | BW_CREATE_HISTORY |
											      BW_CREATE_TAB,
											      url,
											      NULL,
											      gwin->bw,
											      NULL);
								}
								nsurl_unref(url);
							}
						}
						else
						{
							if(browser_window_drop_file_at_point(gwin->bw, x, y, filename) == false)
							{
								nsurl *url;

								if (netsurf_path_to_nsurl(filename, &url) != NSERROR_OK) {
									warn_user("NoMemory", 0);
								}
								else
								{

									if(i == 0)
									{
										browser_window_navigate(gwin->bw,
											url,
											NULL,
											BW_NAVIGATE_HISTORY,
											NULL,
											NULL,
											NULL);

										ActivateWindow(gwin->win);
									}
									else
									{
										browser_window_create(BW_CREATE_CLONE | BW_CREATE_HISTORY |
												      BW_CREATE_TAB,
												      url,
												      NULL,
												      gwin->bw,
												      NULL);
										
									}
									nsurl_unref(url);
								}
							}
						}
						FreeVec(filename);
					}
				}
			}
		}
		ReplyMsg((struct Message *)appmsg);
	}
}

void ami_handle_applib(void)
{
	struct ApplicationMsg *applibmsg;
	struct browser_window *bw;
	nsurl *url;
	nserror error;

	if(!applibport) return;

	while((applibmsg=(struct ApplicationMsg *)GetMsg(applibport)))
	{
		switch (applibmsg->type)
		{
			case APPLIBMT_NewBlankDoc:
			{

				error = nsurl_create(nsoption_charp(homepage_url), &url);
				if (error == NSERROR_OK) {
					error = browser_window_create(BW_CREATE_HISTORY,
								      url,
								      NULL,
								      NULL,
								      &bw);
					nsurl_unref(url);
				}
				if (error != NSERROR_OK) {
					warn_user(messages_get_errorcode(error), 0);
				}
			}
			break;

			case APPLIBMT_OpenDoc:
			{
				struct ApplicationOpenPrintDocMsg *applibopdmsg =
					(struct ApplicationOpenPrintDocMsg *)applibmsg;

				error = netsurf_path_to_nsurl(applibopdmsg->fileName, &url);
				if (error == NSERROR_OK) {
					error = browser_window_create(BW_CREATE_HISTORY,
								      url,
								      NULL,
								      NULL,
								      &bw);
					nsurl_unref(url);
				}
				if (error != NSERROR_OK) {
					warn_user(messages_get_errorcode(error), 0);
				}
			}
			break;

			case APPLIBMT_ToFront:
				if(curbw)
				{
					ScreenToFront(scrn);
					WindowToFront(curbw->window->shared->win);
					ActivateWindow(curbw->window->shared->win);
				}
			break;

			case APPLIBMT_OpenPrefs:
				ScreenToFront(scrn);
				ami_gui_opts_open();
			break;

			case APPLIBMT_Quit:
			case APPLIBMT_ForceQuit:
				ami_quit_netsurf();
			break;

			case APPLIBMT_CustomMsg:
			{
				struct ApplicationCustomMsg *applibcustmsg =
					(struct ApplicationCustomMsg *)applibmsg;
				LOG(("Ringhio BackMsg received: %s", applibcustmsg->customMsg));
				OpenWorkbenchObjectA(applibcustmsg->customMsg, NULL);
			}
			break;
		}
		ReplyMsg((struct Message *)applibmsg);
	}
}

void ami_get_msg(void)
{
	ULONG winsignal = 1L << sport->mp_SigBit;
	ULONG appsig = 1L << appport->mp_SigBit;
	ULONG schedulesig = 1L << msgport->mp_SigBit;
	ULONG ctrlcsig = SIGBREAKF_CTRL_C;
	uint32 signal = 0;
	fd_set read_fd_set, write_fd_set, except_fd_set;
	int max_fd = -1;
	struct TimerRequest *timermsg = NULL;
	struct MsgPort *printmsgport = ami_print_get_msgport();
	ULONG printsig = 0;
	ULONG helpsignal = ami_help_signal();
	if(printmsgport) printsig = 1L << printmsgport->mp_SigBit;
	uint32 signalmask = winsignal | appsig | schedulesig | rxsig |
				printsig | applibsig | helpsignal;

	if ((fetcher_fdset(&read_fd_set, &write_fd_set, &except_fd_set, &max_fd) == NSERROR_OK) &&
			(max_fd != -1)) {
		/* max_fd is the highest fd in use, but waitselect() needs to know how many
		 * are in use, so we add 1. */
		if (waitselect(max_fd + 1, &read_fd_set, &write_fd_set, &except_fd_set,
				NULL, (unsigned int *)&signalmask) != -1) {
			signal = signalmask;
		} else {
			LOG(("waitselect() returned error"));
			/* \todo Fix Ctrl-C handling.
			 * WaitSelect() from bsdsocket.library returns -1 if the task was
			 * signalled with a Ctrl-C.  waitselect() from newlib.library does not.
			 * Adding the Ctrl-C signal to our user signal mask causes a Ctrl-C to
			 * occur sporadically.  Otherwise we never get a -1 except on error.
			 * NetSurf still terminates at the Wait() when network activity is over.
			 */
		}
	} else {
		/* If fetcher_fdset fails or no network activity, do it the old fashioned way. */
		signalmask |= ctrlcsig;
		signal = Wait(signalmask);
	}

	if(signal & winsignal)
		ami_handle_msg();

	if(signal & appsig)
		ami_handle_appmsg();

	if(signal & rxsig)
		ami_arexx_handle();

	if(signal & applibsig)
		ami_handle_applib();

	if(signal & printsig) {
		while(GetMsg(printmsgport));  //ReplyMsg
		ami_print_cont();
	}

	if(signal & schedulesig) {
		if(timermsg = (struct TimerRequest *)GetMsg(msgport)) {
			ReplyMsg((struct Message *)timermsg);
			schedule_run(FALSE);
		}
	}

	if(signal & helpsignal)
		ami_help_process();

	if(signal & ctrlcsig)
		ami_quit_netsurf_delayed();
}


static void gui_poll(bool active)
{
	ami_get_msg();
}

void ami_change_tab(struct gui_window_2 *gwin, int direction)
{
	struct Node *tab_node = gwin->bw->window->tab_node;
	struct Node *ptab;
	ULONG ptabnum = 0;

	if(gwin->tabs <= 1) return;

	if(direction > 0)
	{
		ptab = GetSucc(tab_node);
	}
	else
	{
		ptab = GetPred(tab_node);
	}

	if(!ptab) return;

	GetClickTabNodeAttrs(ptab, TNA_Number, (ULONG *)&ptabnum, TAG_DONE);

	RefreshSetGadgetAttrs((struct Gadget *)gwin->objects[GID_TABS], gwin->win, NULL,
						CLICKTAB_Current, ptabnum,
						TAG_DONE);

	ami_switch_tab(gwin, true);
}

void ami_switch_tab(struct gui_window_2 *gwin,bool redraw)
{
	struct Node *tabnode;
	struct IBox *bbox;

	/* Clear the last new tab list */
	gwin->bw->window->last_new_tab = NULL;

	if(gwin->tabs == 0) return;

	gui_window_get_scroll(gwin->bw->window,
		&gwin->bw->window->scrollx, &gwin->bw->window->scrolly);

	GetAttr(CLICKTAB_CurrentNode, (Object *)gwin->objects[GID_TABS],
				(ULONG *)&tabnode);
	GetClickTabNodeAttrs(tabnode,
				TNA_UserData, &gwin->bw,
				TAG_DONE);
	curbw = gwin->bw;
	GetAttr(SPACE_AreaBox, (Object *)gwin->objects[GID_BROWSER], (ULONG *)&bbox);

	if(!gwin->bw->current_content)
	{
		RefreshSetGadgetAttrs((struct Gadget *)gwin->objects[GID_URL],
			gwin->win, NULL, STRINGA_TextVal, "", TAG_DONE);

		p96RectFill(gwin->win->RPort, bbox->Left, bbox->Top,
			bbox->Width+bbox->Left, bbox->Height+bbox->Top, 0xffffffff);
		return;
	}

	ami_plot_release_pens(&gwin->shared_pens);
	ami_update_buttons(gwin);
	ami_menu_update_disabled(gwin->bw->window, gwin->bw->current_content);

	if(redraw)
	{
		gui_window_set_icon(gwin->bw->window, gwin->bw->window->favicon);

		p96RectFill(gwin->win->RPort, bbox->Left, bbox->Top,
			bbox->Width+bbox->Left, bbox->Height+bbox->Top, 0xffffffff);
		browser_window_update(gwin->bw, false);

		gui_window_set_scroll(gwin->bw->window,
			gwin->bw->window->scrollx, gwin->bw->window->scrolly);
		gwin->redraw_scroll = false;

		browser_window_refresh_url_bar(gwin->bw);
		ami_gui_update_hotlist_button(gwin);
		ami_throbber_redraw_schedule(0, gwin->bw->window);
	}
}

void ami_quit_netsurf(void)
{
	struct nsObject *node;
	struct nsObject *nnode;
	struct gui_window_2 *gwin;

	if(!IsMinListEmpty(window_list)) {
		node = (struct nsObject *)GetHead((struct List *)window_list);

		do {
			nnode=(struct nsObject *)GetSucc((struct Node *)node);
			gwin = node->objstruct;

			switch(node->Type) {
				case AMINS_TVWINDOW:
					ami_tree_close((struct treeview_window *)gwin);
				break;

				case AMINS_WINDOW:
					/* This also closes windows that are attached to the
					 * gui_window, such as local history and find. */
					ShowWindow(gwin->win, WINDOW_BACKMOST);
					ami_close_all_tabs(gwin);
				break;

				case AMINS_GUIOPTSWINDOW:
					ami_gui_opts_close();
				break;

				case AMINS_DLWINDOW:
					ami_download_window_abort((struct gui_download_window *)gwin);
				break;
			}
		} while(node = nnode);

		win_destroyed = true;
	}

	if(IsMinListEmpty(window_list)) {
		/* last window closed, so exit */
		netsurf_quit = true;
	}
}

void ami_quit_netsurf_delayed(void)
{
	int res = -1;
#ifdef __amigaos4__
	char *utf8text = ami_utf8_easy(messages_get("TCPIPShutdown"));
	char *utf8gadgets = ami_utf8_easy(messages_get("AbortShutdown"));

	DisplayBeep(NULL);
	
	res = TimedDosRequesterTags(TDR_ImageType, TDRIMAGE_INFO,
		TDR_TitleString, messages_get("NetSurf"),
		TDR_FormatString, utf8text,
		TDR_GadgetString, utf8gadgets,
		TDR_Timeout, 5,
		TDR_Inactive, TRUE,
		TAG_DONE);
	
	free(utf8text);
	free(utf8gadgets);
#endif
	if(res == -1) { /* Requester timed out */
		nsoption_set_bool(tab_close_warn, false);
		ami_quit_netsurf();
	}
}

void ami_gui_close_screen(struct Screen *scrn, BOOL locked_screen, BOOL donotwait)
{
	if(scrn == NULL) return;
	if(CloseScreen(scrn) == TRUE) {
		if(locked_screen == FALSE) {
			FreeSignal(screen_signal);
			screen_signal = -1;
			scrn = NULL;
		}
		return;
	}
	if(locked_screen == TRUE) return;
	if(donotwait == TRUE) return;

	/* If this is our own screen, wait for visitor windows to close */
	if(screen_signal != -1) {
		ULONG scrnsig = 1 << screen_signal;
		LOG(("Waiting for visitor windows to close... (signal)"));
		Wait(scrnsig);
	}

	while (CloseScreen(scrn) == FALSE) {
		LOG(("Waiting for visitor windows to close... (polling)"));
		Delay(50);
	}

	FreeSignal(screen_signal);
	screen_signal = -1;
	scrn = NULL;
}

void ami_try_quit(void)
{
	if(!IsMinListEmpty(window_list)) return;

	if(nsoption_bool(close_no_quit) == false)
	{
		netsurf_quit = true;
		return;
	}
	else
	{
		ami_gui_close_screen(scrn, locked_screen, TRUE);
	}
}

static void gui_quit(void)
{
	ami_theme_throbber_free();

	urldb_save(nsoption_charp(url_file));
	urldb_save_cookies(nsoption_charp(cookie_file));
	ami_hotlist_free(nsoption_charp(hotlist_file));
	ami_cookies_free();
	ami_global_history_free();

	if(IApplication && ami_appid)
		UnregisterApplication(ami_appid, NULL);

	ami_arexx_cleanup();

	ami_free_layers(&browserglob);

	ami_close_fonts();
	ami_help_free();
	
	LOG(("Closing screen"));
	ami_gui_close_screen(scrn, locked_screen, FALSE);
	FreeVec(nsscreentitle);

	LOG(("Freeing menu items"));
	ami_context_menu_free();
	ami_menu_free_glyphs();

	LOG(("Freeing mouse pointers"));
	ami_mouse_pointers_free();
	LOG(("Freeing clipboard"));
	ami_clipboard_free();

	FreeSysObject(ASOT_PORT,appport);
	FreeSysObject(ASOT_PORT,sport);

	ami_file_req_free();
	ami_openurl_close();
	FreeStringClass(urlStringClass);

	if(IApplication) DropInterface((struct Interface *)IApplication);
	if(ApplicationBase) CloseLibrary(ApplicationBase);

	if(IKeymap) DropInterface((struct Interface *)IKeymap);
	if(KeymapBase) CloseLibrary(KeymapBase);

	LOG(("Freeing scheduler"));
	ami_schedule_free();
	ami_schedule_close_timer();

	FreeObjList(window_list);

	FreeVec(current_user_options);
	FreeVec(current_user_dir);
	FreeVec(current_user_faviconcache);
	FreeVec(current_user);
}

char *ami_gui_get_cache_favicon_name(nsurl *url, bool only_if_avail)
{
	STRPTR filename = NULL;
	BPTR lock = 0;

	if (filename = ASPrintf("%s/%x", current_user_faviconcache, nsurl_hash(url))) {
		LOG(("favicon cache location: %s", filename));

		if (only_if_avail == true) {
			if(lock = Lock(filename, ACCESS_READ)) {
				UnLock(lock);
				return filename;
			}
		} else {
			return filename;
		}
	}
	return NULL;
}

static void ami_gui_cache_favicon(nsurl *url, struct bitmap *favicon)
{
	STRPTR filename = NULL;

	if (filename = ami_gui_get_cache_favicon_name(url, false)) {
		if(favicon) bitmap_save(favicon, filename, AMI_BITMAP_FORCE_OVERWRITE);
		FreeVec(filename);
	}
}

void ami_gui_update_hotlist_button(struct gui_window_2 *gwin)
{
	char *url;
	nsurl *nsurl;

	GetAttr(STRINGA_TextVal,
		(Object *)gwin->objects[GID_URL],
		(ULONG *)&url);

	if(nsurl_create(url, &nsurl) == NSERROR_OK) {
		if(hotlist_has_url(nsurl)) {
			RefreshSetGadgetAttrs((struct Gadget *)gwin->objects[GID_FAVE], gwin->win, NULL,
				BUTTON_RenderImage, gwin->objects[GID_FAVE_RMV], TAG_DONE);

			if (gwin->bw->window->favicon)
				ami_gui_cache_favicon(nsurl, content_get_bitmap(gwin->bw->window->favicon));
		} else {
			RefreshSetGadgetAttrs((struct Gadget *)gwin->objects[GID_FAVE], gwin->win, NULL,
				BUTTON_RenderImage, gwin->objects[GID_FAVE_ADD], TAG_DONE);
		}
		
		nsurl_unref(nsurl);
	}
}

void ami_update_buttons(struct gui_window_2 *gwin)
{
	BOOL back=FALSE,forward=TRUE,tabclose=FALSE,stop=FALSE,reload=FALSE;
	uint32 storage = 0;

	if(!browser_window_back_available(gwin->bw))
		back=TRUE;

	if(browser_window_forward_available(gwin->bw))
		forward=FALSE;

	if(!browser_window_stop_available(gwin->bw))
		stop=TRUE;

	if(!browser_window_reload_available(gwin->bw))
		reload=TRUE;

	if(nsoption_bool(kiosk_mode) == false)
	{
		if(gwin->tabs <= 1)
		{
			tabclose=TRUE;
			OffMenu(gwin->win,AMI_MENU_CLOSETAB);
		}
		else
		{
			OnMenu(gwin->win,AMI_MENU_CLOSETAB);
		}
	}

	GetAttr(GA_Disabled, gwin->objects[GID_BACK], &storage);
	if(storage != back)
		SetGadgetAttrs((struct Gadget *)gwin->objects[GID_BACK],
			gwin->win, NULL, GA_Disabled, back, TAG_DONE);

	GetAttr(GA_Disabled, gwin->objects[GID_FORWARD], &storage);
	if(storage != forward)
		SetGadgetAttrs((struct Gadget *)gwin->objects[GID_FORWARD],
			gwin->win, NULL, GA_Disabled, forward, TAG_DONE);

	GetAttr(GA_Disabled, gwin->objects[GID_RELOAD], &storage);
	if(storage != reload)
		SetGadgetAttrs((struct Gadget *)gwin->objects[GID_RELOAD],
			gwin->win, NULL, GA_Disabled, reload, TAG_DONE);

	GetAttr(GA_Disabled, gwin->objects[GID_STOP], &storage);
	if(storage != stop)
		SetGadgetAttrs((struct Gadget *)gwin->objects[GID_STOP],
			gwin->win, NULL, GA_Disabled, stop, TAG_DONE);

	if((gwin->tabs) && (ClickTabBase->lib_Version < 53))
	{
		GetAttr(GA_Disabled, gwin->objects[GID_CLOSETAB], &storage);
		if(storage != tabclose)
			SetGadgetAttrs((struct Gadget *)gwin->objects[GID_CLOSETAB],
				gwin->win, NULL, GA_Disabled, tabclose, TAG_DONE);
	}
}

static bool ami_gui_hotlist_add(void *userdata, int level, int item, const char *title, nsurl *url, bool is_folder)
{
	struct ami_gui_tb_userdata *tb_userdata = (struct ami_gui_tb_userdata *)userdata;
	struct Node *speed_button_node;

	if(level != 1) return false;
	if(item > AMI_GUI_TOOLBAR_MAX) return false;
	if(is_folder == true) return false;
	
	tb_userdata->gw->hotlist_toolbar_lab[item] = ami_utf8_easy(title);

	speed_button_node = AllocSpeedButtonNode(item,
					SBNA_Text, tb_userdata->gw->hotlist_toolbar_lab[item],
					SBNA_UserData, (void *)url,
					TAG_DONE);
			
	AddTail(tb_userdata->sblist, speed_button_node);

	tb_userdata->items++;
	return true;
}

int ami_gui_hotlist_scan(struct tree *tree, struct List *speed_button_list, struct gui_window_2 *gwin)
{
	struct ami_gui_tb_userdata userdata;
	userdata.gw = gwin;
	userdata.sblist = speed_button_list;
	userdata.items = 0;

	ami_hotlist_scan((void *)&userdata, 0, messages_get("HotlistToolbar"), ami_gui_hotlist_add);
	return userdata.items;
}

void ami_gui_hotlist_toolbar_add(struct gui_window_2 *gwin)
{
	struct TagItem attrs[2];

	attrs[0].ti_Tag = CHILD_MinWidth;
	attrs[0].ti_Data = 0;
	attrs[1].ti_Tag = TAG_DONE;
	attrs[1].ti_Data = 0;

	NewList(&gwin->hotlist_toolbar_list);

	if(ami_gui_hotlist_scan(ami_tree_get_tree(hotlist_window), &gwin->hotlist_toolbar_list, gwin) > 0) {
		gwin->objects[GID_HOTLIST] =
				SpeedBarObject,
					GA_ID, GID_HOTLIST,
					GA_RelVerify, TRUE,
					ICA_TARGET, ICTARGET_IDCMP,
					SPEEDBAR_BevelStyle, BVS_NONE,
					SPEEDBAR_Buttons, &gwin->hotlist_toolbar_list,
				SpeedBarEnd;
				
		gwin->objects[GID_HOTLISTSEPBAR] =
				BevelObject,
					BEVEL_Style, BVS_SBAR_VERT,
				BevelEnd;

		IDoMethod(gwin->objects[GID_HOTLISTLAYOUT], LM_ADDCHILD,
				gwin->win, gwin->objects[GID_HOTLIST], attrs);

		IDoMethod(gwin->objects[GID_HOTLISTLAYOUT], LM_ADDIMAGE,
				gwin->win, gwin->objects[GID_HOTLISTSEPBAR], NULL);

		FlushLayoutDomainCache((struct Gadget *)gwin->objects[GID_MAIN]);

		RethinkLayout((struct Gadget *)gwin->objects[GID_MAIN],
				gwin->win, NULL, TRUE);
		
		if(gwin->bw) {
			ami_schedule_redraw(gwin, true);
		}
	}
}

void ami_gui_hotlist_toolbar_free(struct gui_window_2 *gwin, struct List *speed_button_list)
{
	int i;
	struct Node *node;
	struct Node *nnode;

	if(IsListEmpty(speed_button_list)) return;
	node = GetHead(speed_button_list);

	do {
		nnode = GetSucc(node);
		Remove(node);
		FreeSpeedButtonNode(node);
	} while(node = nnode);
		
	for(i = 0; i < AMI_GUI_TOOLBAR_MAX; i++) {
		if(gwin->hotlist_toolbar_lab[i]) {
			free(gwin->hotlist_toolbar_lab[i]);
			gwin->hotlist_toolbar_lab[i] = NULL;
		}
	}
}

void ami_gui_hotlist_toolbar_remove(struct gui_window_2 *gwin)
{
	IDoMethod(gwin->objects[GID_HOTLISTLAYOUT], LM_REMOVECHILD,
			gwin->win, gwin->objects[GID_HOTLIST]);

	IDoMethod(gwin->objects[GID_HOTLISTLAYOUT], LM_REMOVECHILD,
			gwin->win, gwin->objects[GID_HOTLISTSEPBAR]);

	FlushLayoutDomainCache((struct Gadget *)gwin->objects[GID_MAIN]);

	RethinkLayout((struct Gadget *)gwin->objects[GID_MAIN],
			gwin->win, NULL, TRUE);

	ami_schedule_redraw(gwin, true);
}

void ami_gui_hotlist_toolbar_update(struct gui_window_2 *gwin)
{
	if(IsListEmpty(&gwin->hotlist_toolbar_list)) {
		ami_gui_hotlist_toolbar_add(gwin);
		return;
	}

	/* Below should be SetAttr according to Autodocs */
	SetGadgetAttrs((struct Gadget *)gwin->objects[GID_HOTLIST],
						gwin->win, NULL,
						SPEEDBAR_Buttons, ~0,
						TAG_DONE);

	ami_gui_hotlist_toolbar_free(gwin, &gwin->hotlist_toolbar_list);

	if(ami_gui_hotlist_scan(ami_tree_get_tree(hotlist_window), &gwin->hotlist_toolbar_list, gwin) > 0) {
		SetGadgetAttrs((struct Gadget *)gwin->objects[GID_HOTLIST],
						gwin->win, NULL,
						SPEEDBAR_Buttons, &gwin->hotlist_toolbar_list,
						TAG_DONE);
	} else {
		ami_gui_hotlist_toolbar_remove(gwin);
	}
}

/**
 * Update hotlist toolbar and recreate the menu for all windows
 */
void ami_gui_hotlist_update_all(void)
{
	struct nsObject *node;
	struct nsObject *nnode;
	struct gui_window_2 *gwin;

	if(IsMinListEmpty(window_list))	return;

	node = (struct nsObject *)GetHead((struct List *)window_list);

	do {
		nnode=(struct nsObject *)GetSucc((struct Node *)node);
		gwin = node->objstruct;

		if(node->Type == AMINS_WINDOW)
		{
			ami_gui_hotlist_toolbar_update(gwin);
			ami_menu_refresh(gwin);
		}
	} while(node = nnode);
}

void ami_toggletabbar(struct gui_window_2 *gwin, bool show)
{
	if(ClickTabBase->lib_Version < 53) return;

	if(show)
	{
		struct TagItem attrs[3];

		attrs[0].ti_Tag = CHILD_WeightedWidth;
		attrs[0].ti_Data = 0;
		attrs[1].ti_Tag = CHILD_WeightedHeight;
		attrs[1].ti_Data = 0;
		attrs[2].ti_Tag = TAG_DONE;
		attrs[2].ti_Data = 0;

		gwin->objects[GID_TABS] = ClickTabObject,
					GA_ID, GID_TABS,
					GA_RelVerify, TRUE,
					GA_Underscore, 13, // disable kb shortcuts
					CLICKTAB_Labels, &gwin->tab_list,
					CLICKTAB_LabelTruncate, TRUE,
					CLICKTAB_CloseImage, gwin->objects[GID_CLOSETAB_BM],
					CLICKTAB_FlagImage, gwin->objects[GID_TABS_FLAG],
					ClickTabEnd;

		gwin->objects[GID_ADDTAB] = ButtonObject,
					GA_ID, GID_ADDTAB,
					GA_RelVerify, TRUE,
					GA_HintInfo, gwin->helphints[GID_ADDTAB],
					GA_Text, "+",
					BUTTON_RenderImage, gwin->objects[GID_ADDTAB_BM],
					ButtonEnd;

		IDoMethod(gwin->objects[GID_TABLAYOUT], LM_ADDCHILD,
				gwin->win, gwin->objects[GID_TABS], NULL);

		IDoMethod(gwin->objects[GID_TABLAYOUT], LM_ADDCHILD,
				gwin->win, gwin->objects[GID_ADDTAB], attrs);
	}
	else
	{
		IDoMethod(gwin->objects[GID_TABLAYOUT], LM_REMOVECHILD,
				gwin->win, gwin->objects[GID_TABS]);

		IDoMethod(gwin->objects[GID_TABLAYOUT], LM_REMOVECHILD,
				gwin->win, gwin->objects[GID_ADDTAB]);

		/* NB: We are NULLing these, but not disposing them as
		 * that causes an Intuition deadlock (TODO) */
		gwin->objects[GID_TABS] = NULL;
		gwin->objects[GID_ADDTAB] = NULL;
	}

	FlushLayoutDomainCache((struct Gadget *)gwin->objects[GID_MAIN]);

	RethinkLayout((struct Gadget *)gwin->objects[GID_MAIN],
			gwin->win, NULL, TRUE);

	if(gwin->bw) {
		ami_schedule_redraw(gwin, true);
	}
}

void ami_gui_tabs_toggle_all(void)
{
	struct nsObject *node;
	struct nsObject *nnode;
	struct gui_window_2 *gwin;

	if(IsMinListEmpty(window_list))	return;

	node = (struct nsObject *)GetHead((struct List *)window_list);

	do {
		nnode=(struct nsObject *)GetSucc((struct Node *)node);
		gwin = node->objstruct;

		if(node->Type == AMINS_WINDOW)
		{
			if(gwin->tabs == 1) {
				if(nsoption_bool(tab_always_show) == true) {
					ami_toggletabbar(gwin, true);
				} else {
					ami_toggletabbar(gwin, false);
				}
			}
		}
	} while(node = nnode);
}

void ami_gui_search_ico_refresh(void *p)
{
	search_web_select_provider(-1);
}

nserror ami_gui_new_blank_tab(struct gui_window_2 *gwin)
{
	nsurl *url;
	nserror error;
	struct browser_window *bw = NULL;

	error = nsurl_create(nsoption_charp(homepage_url), &url);
	if (error == NSERROR_OK) {
		error = browser_window_create(BW_CREATE_HISTORY |
					      BW_CREATE_TAB,
					      url,
					      NULL,
					      gwin->bw,
					      &bw);
		nsurl_unref(url);
	}
	if (error != NSERROR_OK) {
		warn_user(messages_get_errorcode(error), 0);
		return error;
	}

	return NSERROR_OK;
}

static struct gui_window *
gui_window_create(struct browser_window *bw,
		struct gui_window *existing,
		gui_window_create_flags flags)
{
	struct gui_window *g = NULL;
	ULONG curx=nsoption_int(window_x),cury=nsoption_int(window_y),curw=nsoption_int(window_width),curh=nsoption_int(window_height);
	char nav_west[100],nav_west_s[100],nav_west_g[100];
	char nav_east[100],nav_east_s[100],nav_east_g[100];
	char stop[100],stop_s[100],stop_g[100];
	char reload[100],reload_s[100],reload_g[100];
	char home[100],home_s[100],home_g[100];
	char closetab[100],closetab_s[100],closetab_g[100];
	char addtab[100],addtab_s[100],addtab_g[100];
	char fave[100], unfave[100];
	char tabthrobber[100];
	ULONG refresh_mode = WA_SmartRefresh;
	ULONG idcmp_sizeverify = IDCMP_SIZEVERIFY;

	if (!scrn) ami_openscreenfirst();

	if (nsoption_bool(kiosk_mode)) flags &= ~GW_CREATE_TAB;
	if (nsoption_bool(resize_with_contents)) idcmp_sizeverify = 0;
	bw->scale = 1.0;

	if(existing)
	{
		curx=existing->shared->win->LeftEdge;
		cury=existing->shared->win->TopEdge;
		curw=existing->shared->win->Width;
		curh=existing->shared->win->Height;
	}

	g = AllocVecTags(sizeof(struct gui_window), AVT_ClearWithValue, 0, TAG_DONE);

	if(!g)
	{
		warn_user("NoMemory","");
		return NULL;
	}

	NewList(&g->dllist);
	g->deferred_rects = NewObjList();

	if((flags & GW_CREATE_TAB) && existing)
	{
		g->shared = existing->shared;
		g->tab = g->shared->next_tab;

		if((g->shared->tabs == 1) && (nsoption_bool(tab_always_show) == false))
			ami_toggletabbar(g->shared, true);

		SetGadgetAttrs((struct Gadget *)g->shared->objects[GID_TABS],
						g->shared->win, NULL,
						CLICKTAB_Labels, ~0,
						TAG_DONE);

		g->tab_node = AllocClickTabNode(TNA_Text,messages_get("NetSurf"),
								TNA_Number,g->tab,
								TNA_UserData,bw,
								TNA_CloseGadget, TRUE,
								TAG_DONE);

		if(nsoption_bool(new_tab_last))
		{
			AddTail(&g->shared->tab_list, g->tab_node);
		}
		else
		{
			struct Node *insert_after = existing->tab_node;

			if(existing->last_new_tab)
				insert_after = existing->last_new_tab;
			Insert(&g->shared->tab_list, g->tab_node, insert_after);
			existing->last_new_tab = g->tab_node;
		}

		RefreshSetGadgetAttrs((struct Gadget *)g->shared->objects[GID_TABS],
							g->shared->win, NULL,
							CLICKTAB_Labels, &g->shared->tab_list,
							TAG_DONE);

		if(nsoption_bool(new_tab_is_active))
		{
			RefreshSetGadgetAttrs((struct Gadget *)g->shared->objects[GID_TABS],g->shared->win,NULL,
							CLICKTAB_Current,g->tab,
							TAG_DONE);
		}

		if(ClickTabBase->lib_Version < 53)
			RethinkLayout((struct Gadget *)g->shared->objects[GID_TABLAYOUT],g->shared->win,NULL,TRUE);

		g->shared->tabs++;
		g->shared->next_tab++;

		if(nsoption_bool(new_tab_is_active)) ami_switch_tab(g->shared,false);

		ami_update_buttons(g->shared);
		ami_schedule(0, ami_gui_refresh_favicon, g->shared);

		return g;
	}

	g->shared = AllocVecTags(sizeof(struct gui_window_2), AVT_ClearWithValue, 0, TAG_DONE);

	if(!g->shared)
	{
		warn_user("NoMemory","");
		return NULL;
	}

	NewMinList(&g->shared->shared_pens);
	
	g->shared->scrollerhook.h_Entry = (void *)ami_scroller_hook;
	g->shared->scrollerhook.h_Data = g->shared;

	g->shared->favicon_hook.h_Entry = (void *)ami_set_favicon_render_hook;
	g->shared->favicon_hook.h_Data = g->shared;

	g->shared->throbber_hook.h_Entry = (void *)ami_set_throbber_render_hook;
	g->shared->throbber_hook.h_Data = g->shared;

	newprefs_hook.h_Entry = (void *)ami_gui_newprefs_hook;
	newprefs_hook.h_Data = 0;

	if(nsoption_bool(window_simple_refresh) == true) {
		refresh_mode = WA_SimpleRefresh;
	} else {
		refresh_mode = WA_SmartRefresh;
	}

	if(!nsoption_bool(kiosk_mode))
	{
		ULONG addtabclosegadget = TAG_IGNORE;
		ULONG iconifygadget = FALSE;

		if (nsoption_charp(pubscreen_name) && 
		    (locked_screen == TRUE) &&
		    (strcmp(nsoption_charp(pubscreen_name), "Workbench") == 0))
				iconifygadget = TRUE;
		ami_create_menu(g->shared);

		NewList(&g->shared->tab_list);
		g->tab_node = AllocClickTabNode(TNA_Text,messages_get("NetSurf"),
											TNA_Number, 0,
											TNA_UserData, bw,
											TNA_CloseGadget, TRUE,
											TAG_DONE);
		AddTail(&g->shared->tab_list,g->tab_node);

		g->shared->web_search_list = ami_gui_opts_websearch();
		g->shared->search_bm = NULL;

		g->shared->tabs=1;
		g->shared->next_tab=1;

		g->shared->svbuffer = AllocVecTags(2000, AVT_ClearWithValue, 0, TAG_DONE);

		g->shared->helphints[GID_BACK] =
			translate_escape_chars(messages_get("HelpToolbarBack"));
		g->shared->helphints[GID_FORWARD] =
			translate_escape_chars(messages_get("HelpToolbarForward"));
		g->shared->helphints[GID_STOP] =
			translate_escape_chars(messages_get("HelpToolbarStop"));
		g->shared->helphints[GID_RELOAD] =
			translate_escape_chars(messages_get("HelpToolbarReload"));
		g->shared->helphints[GID_HOME] =
			translate_escape_chars(messages_get("HelpToolbarHome"));
		g->shared->helphints[GID_URL] =
			translate_escape_chars(messages_get("HelpToolbarURL"));
		g->shared->helphints[GID_SEARCHSTRING] =
			translate_escape_chars(messages_get("HelpToolbarWebSearch"));
		g->shared->helphints[GID_ADDTAB] =
			translate_escape_chars(messages_get("HelpToolbarAddTab"));

		ami_get_theme_filename(nav_west, "theme_nav_west", false);
		ami_get_theme_filename(nav_west_s, "theme_nav_west_s", false);
		ami_get_theme_filename(nav_west_g, "theme_nav_west_g", false);
		ami_get_theme_filename(nav_east, "theme_nav_east", false);
		ami_get_theme_filename(nav_east_s, "theme_nav_east_s", false);
		ami_get_theme_filename(nav_east_g, "theme_nav_east_g", false);
		ami_get_theme_filename(stop, "theme_stop", false);
		ami_get_theme_filename(stop_s, "theme_stop_s", false);
		ami_get_theme_filename(stop_g, "theme_stop_g", false);
		ami_get_theme_filename(reload, "theme_reload", false);
		ami_get_theme_filename(reload_s, "theme_reload_s", false);
		ami_get_theme_filename(reload_g, "theme_reload_g", false);
		ami_get_theme_filename(home, "theme_home", false);
		ami_get_theme_filename(home_s, "theme_home_s", false);
		ami_get_theme_filename(home_g, "theme_home_g", false);
		ami_get_theme_filename(closetab, "theme_closetab", false);
		ami_get_theme_filename(closetab_s, "theme_closetab_s", false);
		ami_get_theme_filename(closetab_g, "theme_closetab_g", false);
		ami_get_theme_filename(addtab, "theme_addtab", false);
		ami_get_theme_filename(addtab_s, "theme_addtab_s", false);
		ami_get_theme_filename(addtab_g, "theme_addtab_g", false);
		ami_get_theme_filename(tabthrobber, "theme_tab_loading", false);
		ami_get_theme_filename(fave, "theme_fave", false);
		ami_get_theme_filename(unfave, "theme_unfave", false);

		g->shared->objects[GID_FAVE_ADD] = BitMapObject,
					BITMAP_SourceFile, fave,
					BITMAP_Screen, scrn,
					BITMAP_Masking, TRUE,
					BitMapEnd;

		g->shared->objects[GID_FAVE_RMV] = BitMapObject,
					BITMAP_SourceFile, unfave,
					BITMAP_Screen, scrn,
					BITMAP_Masking, TRUE,
					BitMapEnd;

		g->shared->objects[GID_ADDTAB_BM] = BitMapObject,
					BITMAP_SourceFile, addtab,
					BITMAP_SelectSourceFile, addtab_s,
					BITMAP_DisabledSourceFile, addtab_g,
					BITMAP_Screen, scrn,
					BITMAP_Masking, TRUE,
					BitMapEnd;

		g->shared->objects[GID_CLOSETAB_BM] = BitMapObject,
					BITMAP_SourceFile, closetab,
					BITMAP_SelectSourceFile, closetab_s,
					BITMAP_DisabledSourceFile, closetab_g,
					BITMAP_Screen, scrn,
					BITMAP_Masking, TRUE,
					BitMapEnd;

		if(ClickTabBase->lib_Version < 53)
		{
			addtabclosegadget = LAYOUT_AddChild;
			g->shared->objects[GID_CLOSETAB] = ButtonObject,
					GA_ID, GID_CLOSETAB,
					GA_RelVerify, TRUE,
					BUTTON_RenderImage, g->shared->objects[GID_CLOSETAB_BM],
					ButtonEnd;

			g->shared->objects[GID_TABS] = ClickTabObject,
					GA_ID,GID_TABS,
					GA_RelVerify,TRUE,
					GA_Underscore,13, // disable kb shortcuts
					CLICKTAB_Labels,&g->shared->tab_list,
					CLICKTAB_LabelTruncate,TRUE,
					ClickTabEnd;

			g->shared->objects[GID_ADDTAB] = ButtonObject,
					GA_ID, GID_ADDTAB,
					GA_RelVerify, TRUE,
					GA_Text, "+",
					BUTTON_RenderImage, g->shared->objects[GID_ADDTAB_BM],
					ButtonEnd;
		}
		else
		{
			g->shared->objects[GID_TABS_FLAG] = BitMapObject,
					BITMAP_SourceFile, tabthrobber,
					BITMAP_Screen,scrn,
					BITMAP_Masking,TRUE,
					BitMapEnd;
		}

		g->shared->objects[OID_MAIN] = WindowObject,
			WA_ScreenTitle,nsscreentitle,
			WA_Activate, TRUE,
			WA_DepthGadget, TRUE,
			WA_DragBar, TRUE,
			WA_CloseGadget, TRUE,
			WA_SizeGadget, TRUE,
			WA_Top,cury,
			WA_Left,curx,
			WA_Width,curw,
			WA_Height,curh,
			WA_PubScreen,scrn,
			WA_ReportMouse,TRUE,
			refresh_mode, TRUE,
			WA_SizeBBottom, TRUE,
			WA_IDCMP, IDCMP_MENUPICK | IDCMP_MOUSEMOVE |
				IDCMP_MOUSEBUTTONS | IDCMP_NEWSIZE |
				IDCMP_RAWKEY | idcmp_sizeverify |
				IDCMP_GADGETUP | IDCMP_IDCMPUPDATE |
				IDCMP_REFRESHWINDOW |
				IDCMP_ACTIVEWINDOW | IDCMP_EXTENDEDMOUSE,
			WINDOW_IconifyGadget, iconifygadget,
			WINDOW_NewMenu, g->shared->menu,
			WINDOW_MenuUserData, WGUD_HOOK,
			WINDOW_VertProp, 1,
			WINDOW_NewPrefsHook, &newprefs_hook,
			WINDOW_IDCMPHook, &g->shared->scrollerhook,
			WINDOW_IDCMPHookBits, IDCMP_IDCMPUPDATE | IDCMP_REFRESHWINDOW |
						IDCMP_EXTENDEDMOUSE | IDCMP_SIZEVERIFY,
			WINDOW_SharedPort, sport,
			WINDOW_BuiltInScroll, TRUE,
			WINDOW_GadgetHelp, TRUE,
			WINDOW_UserData, g->shared,
  			WINDOW_ParentGroup, g->shared->objects[GID_MAIN] = VGroupObject,
				LAYOUT_SpaceOuter, TRUE,
				LAYOUT_AddChild, g->shared->objects[GID_TOOLBARLAYOUT] = HGroupObject,
					LAYOUT_VertAlignment, LALIGN_CENTER,
					LAYOUT_AddChild, g->shared->objects[GID_BACK] = ButtonObject,
						GA_ID,GID_BACK,
						GA_RelVerify,TRUE,
						GA_Disabled,TRUE,
						GA_HintInfo, g->shared->helphints[GID_BACK],
						BUTTON_RenderImage,BitMapObject,
							BITMAP_SourceFile,nav_west,
							BITMAP_SelectSourceFile,nav_west_s,
							BITMAP_DisabledSourceFile,nav_west_g,
							BITMAP_Screen,scrn,
							BITMAP_Masking,TRUE,
						BitMapEnd,
					ButtonEnd,
					CHILD_WeightedWidth,0,
					CHILD_WeightedHeight,0,
					LAYOUT_AddChild, g->shared->objects[GID_FORWARD] = ButtonObject,
						GA_ID,GID_FORWARD,
						GA_RelVerify,TRUE,
						GA_Disabled,TRUE,
						GA_HintInfo, g->shared->helphints[GID_FORWARD],
						BUTTON_RenderImage,BitMapObject,
							BITMAP_SourceFile,nav_east,
							BITMAP_SelectSourceFile,nav_east_s,
							BITMAP_DisabledSourceFile,nav_east_g,
							BITMAP_Screen,scrn,
							BITMAP_Masking,TRUE,
						BitMapEnd,
					ButtonEnd,
					CHILD_WeightedWidth,0,
					CHILD_WeightedHeight,0,
					LAYOUT_AddChild, g->shared->objects[GID_STOP] = ButtonObject,
						GA_ID,GID_STOP,
						GA_RelVerify,TRUE,
						GA_HintInfo, g->shared->helphints[GID_STOP],
						BUTTON_RenderImage,BitMapObject,
							BITMAP_SourceFile,stop,
							BITMAP_SelectSourceFile,stop_s,
							BITMAP_DisabledSourceFile,stop_g,
							BITMAP_Screen,scrn,
							BITMAP_Masking,TRUE,
						BitMapEnd,
					ButtonEnd,
					CHILD_WeightedWidth,0,
					CHILD_WeightedHeight,0,
					LAYOUT_AddChild, g->shared->objects[GID_RELOAD] = ButtonObject,
						GA_ID,GID_RELOAD,
						GA_RelVerify,TRUE,
						GA_HintInfo, g->shared->helphints[GID_RELOAD],
						BUTTON_RenderImage,BitMapObject,
							BITMAP_SourceFile,reload,
							BITMAP_SelectSourceFile,reload_s,
							BITMAP_DisabledSourceFile,reload_g,
							BITMAP_Screen,scrn,
							BITMAP_Masking,TRUE,
						BitMapEnd,
					ButtonEnd,
					CHILD_WeightedWidth,0,
					CHILD_WeightedHeight,0,
					LAYOUT_AddChild, g->shared->objects[GID_HOME] = ButtonObject,
						GA_ID,GID_HOME,
						GA_RelVerify,TRUE,
						GA_HintInfo, g->shared->helphints[GID_HOME],
						BUTTON_RenderImage,BitMapObject,
							BITMAP_SourceFile,home,
							BITMAP_SelectSourceFile,home_s,
							BITMAP_DisabledSourceFile,home_g,
							BITMAP_Screen,scrn,
							BITMAP_Masking,TRUE,
						BitMapEnd,
					ButtonEnd,
					CHILD_WeightedWidth,0,
					CHILD_WeightedHeight,0,
					LAYOUT_AddChild, HGroupObject, // FavIcon, URL bar and hotlist star
						LAYOUT_VertAlignment, LALIGN_CENTER,
						LAYOUT_AddChild, g->shared->objects[GID_ICON] = SpaceObject,
							GA_ID, GID_ICON,
							SPACE_MinWidth, 16,
							SPACE_MinHeight, 16,
							SPACE_Transparent, FALSE,
						//	SPACE_RenderHook, &g->shared->favicon_hook,
						SpaceEnd,
						CHILD_WeightedWidth, 0,
						CHILD_WeightedHeight, 0,
						LAYOUT_AddChild, g->shared->objects[GID_URL] =
							NewObject(urlStringClass, NULL,
									STRINGA_MaxChars, 2000,
									GA_ID, GID_URL,
									GA_RelVerify, TRUE,
									GA_HintInfo, g->shared->helphints[GID_URL],
									GA_TabCycle, TRUE,
									STRINGA_Buffer, g->shared->svbuffer,
									STRINGVIEW_Header, URLHistory_GetList(),
							TAG_DONE),

						LAYOUT_AddChild, g->shared->objects[GID_FAVE] = ButtonObject,
							GA_ID, GID_FAVE,
							GA_RelVerify, TRUE,
						//	GA_HintInfo, g->shared->helphints[GID_FAVE],
							BUTTON_RenderImage, g->shared->objects[GID_FAVE_ADD],
						ButtonEnd,
						CHILD_WeightedWidth, 0,
						CHILD_WeightedHeight, 0,
					LayoutEnd,
				//	GA_ID, GID_TOOLBARLAYOUT,
				//	GA_RelVerify, TRUE,
				//	LAYOUT_RelVerify, TRUE,
					LAYOUT_WeightBar, TRUE,
					LAYOUT_AddChild, HGroupObject,
						LAYOUT_VertAlignment, LALIGN_CENTER,
						LAYOUT_AddChild, g->shared->objects[GID_SEARCH_ICON] = ChooserObject,
							GA_ID, GID_SEARCH_ICON,
							GA_RelVerify, TRUE,
							CHOOSER_DropDown, TRUE,
							CHOOSER_Labels, g->shared->web_search_list,
							CHOOSER_MaxLabels, 40, /* Same as options GUI */
						ChooserEnd,
						CHILD_WeightedWidth,0,
						CHILD_WeightedHeight,0,
						LAYOUT_AddChild, g->shared->objects[GID_SEARCHSTRING] =StringObject,
							GA_ID,GID_SEARCHSTRING,
                 					STRINGA_TextVal, NULL,
							GA_RelVerify,TRUE,
							GA_HintInfo, g->shared->helphints[GID_SEARCHSTRING],
						StringEnd,
					LayoutEnd,
					CHILD_WeightedWidth, nsoption_int(web_search_width),
					LAYOUT_AddChild, g->shared->objects[GID_THROBBER] = SpaceObject,
						GA_ID,GID_THROBBER,
						SPACE_MinWidth,throbber_width,
						SPACE_MinHeight,throbber_height,
						SPACE_Transparent,TRUE,
					//	SPACE_RenderHook, &g->shared->throbber_hook,
					SpaceEnd,
					CHILD_WeightedWidth,0,
					CHILD_WeightedHeight,0,
				LayoutEnd,
				CHILD_WeightedHeight,0,
				LAYOUT_AddImage, BevelObject,
					BEVEL_Style, BVS_SBAR_VERT,
				BevelEnd,
				CHILD_WeightedHeight, 0,
				LAYOUT_AddChild, g->shared->objects[GID_HOTLISTLAYOUT] = VGroupObject,
					LAYOUT_SpaceInner, FALSE,
				LayoutEnd,
				CHILD_WeightedHeight,0,
				LAYOUT_AddChild, g->shared->objects[GID_TABLAYOUT] = HGroupObject,
					LAYOUT_SpaceInner,FALSE,
					addtabclosegadget, g->shared->objects[GID_CLOSETAB],
					CHILD_WeightedWidth,0,
					CHILD_WeightedHeight,0,

					addtabclosegadget, g->shared->objects[GID_TABS],
					CHILD_CacheDomain,FALSE,

					addtabclosegadget, g->shared->objects[GID_ADDTAB],
					CHILD_WeightedWidth,0,
					CHILD_WeightedHeight,0,
				LayoutEnd,
				CHILD_WeightedHeight,0,
				LAYOUT_AddChild, g->shared->objects[GID_BROWSER] = SpaceObject,
					GA_ID,GID_BROWSER,
					SPACE_Transparent,TRUE,
				SpaceEnd,
			EndGroup,
		EndWindow;
	}
	else
	{
		/* borderless kiosk mode window */
		g->tab = 0;
		g->shared->tabs = 0;
		g->tab_node = NULL;

		g->shared->objects[OID_MAIN] = WindowObject,
       	    WA_ScreenTitle,nsscreentitle,
           	WA_Activate, TRUE,
           	WA_DepthGadget, FALSE,
       	   	WA_DragBar, FALSE,
           	WA_CloseGadget, FALSE,
			WA_Borderless,TRUE,
			WA_RMBTrap,TRUE,
			WA_Top,0,
			WA_Left,0,
			WA_Width, scrn->Width,
			WA_Height, scrn->Height,
           	WA_SizeGadget, FALSE,
			WA_PubScreen, scrn,
			WA_ReportMouse, TRUE,
			refresh_mode, TRUE,
       	   	WA_IDCMP, IDCMP_MENUPICK | IDCMP_MOUSEMOVE |
					IDCMP_MOUSEBUTTONS | IDCMP_NEWSIZE |
					IDCMP_RAWKEY | IDCMP_REFRESHWINDOW |
					IDCMP_GADGETUP | IDCMP_IDCMPUPDATE |
					IDCMP_EXTENDEDMOUSE,
			WINDOW_HorizProp,1,
			WINDOW_VertProp,1,
			WINDOW_IDCMPHook,&g->shared->scrollerhook,
			WINDOW_IDCMPHookBits, IDCMP_IDCMPUPDATE |
					IDCMP_EXTENDEDMOUSE | IDCMP_REFRESHWINDOW,
			WINDOW_SharedPort,sport,
			WINDOW_UserData,g->shared,
			WINDOW_BuiltInScroll,TRUE,
           	WINDOW_ParentGroup, g->shared->objects[GID_MAIN] = VGroupObject,
               	LAYOUT_SpaceOuter, TRUE,
				LAYOUT_AddChild, g->shared->objects[GID_BROWSER] = SpaceObject,
					GA_ID,GID_BROWSER,
					SPACE_Transparent,TRUE,
				SpaceEnd,
			EndGroup,
		EndWindow;
	}

	g->shared->win = (struct Window *)RA_OpenWindow(g->shared->objects[OID_MAIN]);

	if(!g->shared->win)
	{
		warn_user("NoMemory","");
		FreeVec(g->shared);
		FreeVec(g);
		return NULL;
	}

	GetAttr(WINDOW_VertObject, g->shared->objects[OID_MAIN],
			(ULONG *)&g->shared->objects[OID_VSCROLL]);

	RefreshSetGadgetAttrs((struct Gadget *)(APTR)g->shared->objects[OID_VSCROLL],
			g->shared->win, NULL,
			GA_ID, OID_VSCROLL,
			ICA_TARGET, ICTARGET_IDCMP,
			TAG_DONE);

	if(nsoption_bool(kiosk_mode) == false)
	{
		ULONG sz, size1, size2;
		struct DrawInfo *dri = GetScreenDrawInfo(scrn);
		
		sz = ami_get_border_gadget_balance(g->shared,
				(ULONG *)&size1, (ULONG *)&size2);

		g->shared->objects[GID_HSCROLL] = NewObject(
				NULL,
				"scrollergclass",
				GA_ID, GID_HSCROLL,
				PGA_Freedom, FREEHORIZ,
				GA_RelRight, 1 - size2 - sz,
				GA_Width, size2,
				GA_BottomBorder, TRUE,
				GA_Immediate, TRUE,
				ICA_TARGET, ICTARGET_IDCMP,
				GA_DrawInfo, dri,
				TAG_DONE);

		GetAttr(GA_Height, (Object *)g->shared->objects[GID_HSCROLL],
				(ULONG *)&sz);

		g->shared->objects[GID_STATUS] = NewObject(
				NULL,
				"frbuttonclass",
				GA_ID, GID_STATUS,
				GA_Left, scrn->WBorLeft + 2,
				GA_RelBottom, -((2 + sz + scrn->WBorBottom - scrn->RastPort.TxHeight)/2),
				GA_Width, size1,
				GA_DrawInfo, dri,
				GA_BottomBorder, TRUE,
				GA_ReadOnly, TRUE,
				GA_Image, (struct Image *)NewObject(
					NULL,
					"gaugeiclass",
					IA_Top, 2 - (scrn->RastPort.TxHeight),
					IA_Left, -4,
					IA_Height, 4 + scrn->RastPort.TxHeight, 
					IA_InBorder, TRUE,
					IA_Label, NULL,
					IA_Screen, scrn,
					GAUGEIA_Level, 0,
					TAG_DONE),
				GA_Next, g->shared->objects[GID_HSCROLL],
				TAG_DONE);

		AddGList(g->shared->win, (struct Gadget *)g->shared->objects[GID_STATUS],
				(UWORD)~0, -1, NULL);

	/* Apparently you can't set GA_Width on creation time for frbuttonclass */

		SetGadgetAttrs((struct Gadget *)g->shared->objects[GID_STATUS],
			g->shared->win, NULL,
			GA_Width, size1,
			TAG_DONE);

		RefreshGadgets((APTR)g->shared->objects[GID_STATUS],
				g->shared->win, NULL);
				
		FreeScreenDrawInfo(scrn, dri);
				
		ami_gui_hotlist_toolbar_add(g->shared); /* is this the right place for this? */
		if(nsoption_bool(tab_always_show)) ami_toggletabbar(g->shared, true);
	}
	else
	{
		GetAttr(WINDOW_HorizObject, g->shared->objects[OID_MAIN],
				(ULONG *)&g->shared->objects[OID_HSCROLL]);

		RefreshSetGadgetAttrs((struct Gadget *)(APTR)g->shared->objects[OID_HSCROLL],
				g->shared->win, NULL,
				GA_ID, OID_HSCROLL,
				ICA_TARGET, ICTARGET_IDCMP,
				TAG_DONE);
	}

	g->shared->rmbtrapped = FALSE;
	g->shared->bw = bw;
	curbw = bw;

	g->shared->appwin = AddAppWindowA((ULONG)g->shared->objects[OID_MAIN],
							(ULONG)g->shared, g->shared->win, appport, NULL);

	g->shared->node = AddObject(window_list,AMINS_WINDOW);
	g->shared->node->objstruct = g->shared;

	glob = &browserglob;

	if(locked_screen) UnlockPubScreen(NULL,scrn);

	ami_schedule(0, ami_gui_search_ico_refresh, NULL);

	ScreenToFront(scrn);

	return g;
}

ULONG ami_set_border_gadget_balance(struct gui_window_2 *gwin)
{
	/* Reset gadget widths according to new calculation */
	ULONG size1, size2, sz;

	sz = ami_get_border_gadget_balance(gwin, &size1, &size2);

	RefreshSetGadgetAttrs((struct Gadget *)(APTR)gwin->objects[GID_HSCROLL],
			gwin->win, NULL,
			GA_RelRight, - size2 - sz,
			GA_Width, size2,
			TAG_DONE);

	RefreshSetGadgetAttrs((struct Gadget *)(APTR)gwin->objects[GID_STATUS],
			gwin->win, NULL,
			GA_Width, size1,
			TAG_DONE);

	RefreshWindowFrame(gwin->win);
}

ULONG ami_get_border_gadget_balance(struct gui_window_2 *gwin, ULONG *size1, ULONG *size2)
{
	/* Get the sizes that border gadget 1 (status) and 2 (hscroller) need to be.
	** Returns the width of the vertical scroller (right-hand window border) as
	** a convenience.
	*/

	ULONG sz;
	ULONG available_width;
	float gad1percent;

	GetAttr(GA_Width, gwin->objects[OID_VSCROLL], (ULONG *)&sz);

	available_width = gwin->win->Width - scrn->WBorLeft - sz;

	gad1percent = nsoption_int(toolbar_status_size) / 10000.0;

	*size1 = (ULONG)(available_width * gad1percent);
	*size2 = (ULONG)(available_width * (1 - gad1percent));

	return sz;
}

void ami_close_all_tabs(struct gui_window_2 *gwin)
{
	struct Node *tab;
	struct Node *ntab;
	
	if((gwin->tabs > 1) && (nsoption_bool(tab_close_warn) == true)) {
		char *req_body = ami_utf8_easy(messages_get("MultiTabClose"));
		int32 res = ami_warn_user_multi(req_body, "Yes", "No", gwin->win);
		free(req_body);
		
		if(res == 0) return;
	}
	
	if(gwin->tabs)
	{
		tab = GetHead(&gwin->tab_list);

		do
		{
			ntab=GetSucc(tab);
			GetClickTabNodeAttrs(tab,
								TNA_UserData,&gwin->bw,
								TAG_DONE);
			browser_window_destroy(gwin->bw);
		} while(tab=ntab);
	}
	else
	{
			browser_window_destroy(gwin->bw);
	}
}

static void gui_window_destroy(struct gui_window *g)
{
	struct Node *ptab;
	ULONG ptabnum = 0;
	int gid;

	if(!g) return;

	if(g->shared->searchwin && (g->shared->searchwin->gwin == g))
	{
		ami_search_close();
		win_destroyed = true;
	}

	if(g->hw)
	{
		ami_history_close(g->hw);
		win_destroyed = true;
	}

	ami_free_download_list(&g->dllist);
	FreeObjList(g->deferred_rects);

	curbw = NULL;

	if(g->shared->tabs > 1)
	{
		SetGadgetAttrs((struct Gadget *)g->shared->objects[GID_TABS],g->shared->win,NULL,
						CLICKTAB_Labels,~0,
						TAG_DONE);

		GetAttr(CLICKTAB_Current, g->shared->objects[GID_TABS],
				(ULONG *)&ptabnum);

		if(ptabnum == g->tab)
		{
			ptab = GetSucc(g->tab_node);
			if(!ptab) ptab = GetPred(g->tab_node);

			GetClickTabNodeAttrs(ptab,TNA_Number,(ULONG *)&ptabnum,TAG_DONE);
		}

		Remove(g->tab_node);
		FreeClickTabNode(g->tab_node);
		RefreshSetGadgetAttrs((struct Gadget *)g->shared->objects[GID_TABS],g->shared->win,NULL,
						CLICKTAB_Labels,&g->shared->tab_list,
						CLICKTAB_Current,ptabnum,
						TAG_DONE);

		if(ClickTabBase->lib_Version < 53)
			RethinkLayout((struct Gadget *)g->shared->objects[GID_TABLAYOUT],g->shared->win,NULL,TRUE);

		g->shared->tabs--;
		ami_switch_tab(g->shared,true);

		if((g->shared->tabs == 1) && (nsoption_bool(tab_always_show) == false))
			ami_toggletabbar(g->shared, false);

		ami_utf8_free(g->tabtitle);

		FreeVec(g);
		return;
	}

	ami_plot_release_pens(&g->shared->shared_pens);
	ami_schedule_redraw_remove(g->shared);

	DisposeObject(g->shared->objects[OID_MAIN]);
	ami_gui_appicon_remove(g->shared);
	if(g->shared->appwin) RemoveAppWindow(g->shared->appwin);

	ami_gui_hotlist_toolbar_free(g->shared, &g->shared->hotlist_toolbar_list);

	/* These aren't freed by the above.
	 * TODO: nav_west etc need freeing too? */
	DisposeObject(g->shared->objects[GID_ADDTAB_BM]);
	DisposeObject(g->shared->objects[GID_CLOSETAB_BM]);
	DisposeObject(g->shared->objects[GID_TABS_FLAG]);
	DisposeObject(g->shared->objects[GID_FAVE_ADD]);
	DisposeObject(g->shared->objects[GID_FAVE_RMV]);

	ami_gui_opts_websearch_free(g->shared->web_search_list);
	if(g->shared->search_bm) DisposeObject(g->shared->search_bm);

	ami_free_menulabs(g->shared);
	free(g->shared->wintitle);
	ami_utf8_free(g->shared->status);
	FreeVec(g->shared->svbuffer);

	for(gid = 0; gid < GID_LAST; gid++)
		free(g->shared->helphints[gid]);

	DelObject(g->shared->node);
	if(g->tab_node)
	{
		Remove(g->tab_node);
		FreeClickTabNode(g->tab_node);
	}
	FreeVec(g); // g->shared should be freed by DelObject()

	if(IsMinListEmpty(window_list))
	{
		/* last window closed, so exit */
		ami_try_quit();
	}

	win_destroyed = true;
}

static void gui_window_set_title(struct gui_window *g, const char *title)
{
	struct Node *node;
	ULONG cur_tab = 0;
	char *utf8title;

	if(!g) return;
	if(!title) return;

	utf8title = ami_utf8_easy((char *)title);

	if(g->tab_node && (g->shared->tabs > 1))
	{
		node = g->tab_node;

		if((g->tabtitle == NULL) || (strcmp(utf8title, g->tabtitle)))
		{
			SetGadgetAttrs((struct Gadget *)g->shared->objects[GID_TABS],
							g->shared->win, NULL,
							CLICKTAB_Labels, ~0,
							TAG_DONE);

			SetClickTabNodeAttrs(node, TNA_Text, utf8title,
									TNA_HintInfo, utf8title,
									TAG_DONE);

			RefreshSetGadgetAttrs((struct Gadget *)g->shared->objects[GID_TABS],
								g->shared->win, NULL,
								CLICKTAB_Labels, &g->shared->tab_list,
								TAG_DONE);

			if(g->tabtitle) ami_utf8_free(g->tabtitle);
			g->tabtitle = utf8title;

			if(ClickTabBase->lib_Version < 53)
				RethinkLayout((struct Gadget *)g->shared->objects[GID_TABLAYOUT],
					g->shared->win, NULL, TRUE);
		}

		GetAttr(CLICKTAB_Current, g->shared->objects[GID_TABS],
				(ULONG *)&cur_tab);
	}

	if((cur_tab == g->tab) || (g->shared->tabs <= 1))
	{
		if((g->shared->wintitle == NULL) || (strcmp(utf8title, g->shared->wintitle)))
		{
			if(g->shared->wintitle) free(g->shared->wintitle);
			g->shared->wintitle = strdup(utf8title);
			SetWindowTitles(g->shared->win, g->shared->wintitle, nsscreentitle);
		}
	}
}

static void ami_redraw_callback(void *p)
{
	struct gui_window_2 *gwin = (struct gui_window_2 *)p;

	if(gwin->redraw_required) {
		ami_do_redraw(gwin);
	}

	ami_gui_window_update_box_deferred(gwin->bw->window, true);

	if(gwin->bw->window->c_h)
	{
		gui_window_place_caret(gwin->bw->window, gwin->bw->window->c_x,
		gwin->bw->window->c_y, gwin->bw->window->c_h, NULL);
	}

	gwin->redraw_scheduled = false;
}

/**
 * Schedule a redraw of the browser window - Amiga-specific function
 *
 * \param  gwin         a struct gui_window_2
 * \param  full_redraw  set to true to schedule a full redraw,
                        should only be set to false when called from gui_window_update_box()
 */
void ami_schedule_redraw(struct gui_window_2 *gwin, bool full_redraw)
{
	int ms = 0;

	if(full_redraw) gwin->redraw_required = true;
	if(gwin->redraw_scheduled == true) return;

	ami_schedule(ms, ami_redraw_callback, gwin);
	gwin->redraw_scheduled = true;
}

static void ami_schedule_redraw_remove(struct gui_window_2 *gwin)
{
	ami_schedule(-1, ami_redraw_callback, gwin);
}

static void ami_do_redraw_tiled(struct gui_window_2 *gwin, bool busy,
	int left, int top, int width, int height,
	int sx, int sy, struct IBox *bbox, struct redraw_context *ctx)
{
	int x, y;
	struct rect clip;
	int tile_x_scale = (int)(nsoption_int(redraw_tile_size_x) / gwin->bw->scale);
	int tile_y_scale = (int)(nsoption_int(redraw_tile_size_y) / gwin->bw->scale);
				
	browserglob.shared_pens = &gwin->shared_pens;
	
	if(top < 0) {
		height += top;
		top = 0;
	}

	if(left < 0) {
		width += left;
		left = 0;
	}

	if(top < sy) {
		height += (top - sy);
		top = sy;
	}
	if(left < sx) {
		width += (left - sx);
		left = sx;
	}

	if(((top - sy) + height) > bbox->Height)
		height = bbox->Height - (top - sy);

	if(((left - sx) + width) > bbox->Width)
		width = bbox->Width - (left - sx);

	if(width <= 0) return;
	if(height <= 0) return;

	if(busy) ami_set_pointer(gwin, GUI_POINTER_WAIT, false);

	for(y = top; y < (top + height); y += tile_y_scale) {
		clip.y0 = 0;
		clip.y1 = nsoption_int(redraw_tile_size_y);
		if(clip.y1 > height) clip.y1 = height;
		if((((y - sy) * gwin->bw->scale) + clip.y1) > bbox->Height)
			clip.y1 = bbox->Height - ((y - sy) * gwin->bw->scale);

		for(x = left; x < (left + width); x += tile_x_scale) {
			clip.x0 = 0;
			clip.x1 = nsoption_int(redraw_tile_size_x);
			if(clip.x1 > width) clip.x1 = width;
			if((((x - sx) * gwin->bw->scale) + clip.x1) > bbox->Width)
				clip.x1 = bbox->Width - ((x - sx) * gwin->bw->scale);

			if(browser_window_redraw(gwin->bw,
				clip.x0 - (int)x,
				clip.y0 - (int)y,
				&clip, ctx))
			{
				ami_clearclipreg(&browserglob);

				BltBitMapTags(BLITA_SrcType, BLITT_BITMAP, 
					BLITA_Source, browserglob.bm,
					BLITA_SrcX, 0,
					BLITA_SrcY, 0,
					BLITA_DestType, BLITT_RASTPORT, 
					BLITA_Dest, gwin->win->RPort,
					BLITA_DestX, bbox->Left + (int)((x - sx) * gwin->bw->scale),
					BLITA_DestY, bbox->Top + (int)((y - sy) * gwin->bw->scale),
					BLITA_Width, (int)(clip.x1),
					BLITA_Height, (int)(clip.y1),
					TAG_DONE);
			}
		}
	}
	
	if(busy) ami_reset_pointer(gwin);
}


/**
 * Redraw an area of the browser window - Amiga-specific function
 *
 * \param  g   a struct gui_window 
 * \param  bw  a struct browser_window
 * \param  x0  top-left co-ordinate (in document co-ordinates)
 * \param  y0  top-left co-ordinate (in document co-ordinates)
 * \param  x1  bottom-right co-ordinate (in document co-ordinates)
 * \param  y1  bottom-right co-ordinate (in document co-ordinates)
 */

static void ami_do_redraw_limits(struct gui_window *g, struct browser_window *bw, bool busy,
		int x0, int y0, int x1, int y1)
{
	ULONG xoffset,yoffset,width=800,height=600;
	ULONG htemp,vtemp;
	struct IBox *bbox;
	ULONG cur_tab = 0;
	ULONG sx, sy;

	struct redraw_context ctx = {
		.interactive = true,
		.background_images = true,
		.plot = &amiplot
	};

	if(!g) return;
	if(browser_window_redraw_ready(bw) == false) return;

	sx = g->scrollx;
	sy = g->scrolly;

	if(g->tab_node && (g->shared->tabs > 1)) GetAttr(CLICKTAB_Current,
				g->shared->objects[GID_TABS], (ULONG *)&cur_tab);

	if(!((cur_tab == g->tab) || (g->shared->tabs <= 1)))
		return;

	GetAttr(SPACE_AreaBox, g->shared->objects[GID_BROWSER], (ULONG *)&bbox);

	ami_do_redraw_tiled(g->shared, busy, x0, y0,
		(x1 - x0) * bw->scale, (y1 - y0) * bw->scale, sx, sy, bbox, &ctx);
	return;
}

static void gui_window_redraw_window(struct gui_window *g)
{
	ULONG cur_tab = 0;

	if(!g) return;

	if(g->tab_node && (g->shared->tabs > 1)) GetAttr(CLICKTAB_Current,
				g->shared->objects[GID_TABS], (ULONG *)&cur_tab);

	if((cur_tab == g->tab) || (g->shared->tabs <= 1))
		ami_schedule_redraw(g->shared, true);
}

static void ami_gui_window_update_box_deferred(struct gui_window *g, bool draw)
{
	struct nsObject *node;
	struct nsObject *nnode;
	struct rect *rect;
	
	if(!g) return;
	if(IsMinListEmpty(g->deferred_rects)) return;

	if(draw == true) {
		ami_set_pointer(g->shared, GUI_POINTER_WAIT, false);
	} else {
		LOG(("Ignoring deferred box redraw queue"));
	}

	node = (struct nsObject *)GetHead((struct List *)g->deferred_rects);

	do {
		if(draw == true) {
			rect = (struct rect *)node->objstruct;
			ami_do_redraw_limits(g, g->shared->bw, false,
				rect->x0, rect->y0, rect->x1, rect->y1);
		}
		nnode=(struct nsObject *)GetSucc((struct Node *)node);
		DelObject(node);
	} while(node = nnode);

	if(draw == true) ami_reset_pointer(g->shared);
}

static bool ami_gui_window_update_box_deferred_check(struct MinList *deferred_rects,
				const struct rect *new_rect)
{
struct nsObject *node;
struct nsObject *nnode;
	struct rect *rect;
	
	if(IsMinListEmpty(deferred_rects)) return true;

	node = (struct nsObject *)GetHead((struct List *)deferred_rects);

	do {
		nnode=(struct nsObject *)GetSucc((struct Node *)node);
		rect = (struct rect *)node->objstruct;
		
		if((rect->x0 <= new_rect->x0) &&
			(rect->y0 <= new_rect->y0) &&
			(rect->x1 >= new_rect->x1) &&
			(rect->y1 >= new_rect->y1)) {
			return false;
		}
		
		if ((new_rect->x0 <= rect->x0) &&
			(new_rect->y0 <= rect->y0) &&
			(new_rect->x1 >= rect->x1) &&
			(new_rect->y1 >= rect->y1)) {
			LOG(("Removing queued redraw that is a subset of new box redraw"));
			DelObject(node);
			/* Don't return - we might find more */
		}
	} while(node = nnode);

	return true;
}

static void gui_window_update_box(struct gui_window *g, const struct rect *rect)
{
	struct nsObject *nsobj;
	struct rect *deferred_rect;
	if(!g) return;
	
	if(ami_gui_window_update_box_deferred_check(g->deferred_rects, rect)) {
		deferred_rect = AllocVecTagList(sizeof(struct rect), NULL);
		CopyMem(rect, deferred_rect, sizeof(struct rect));
		nsobj = AddObject(g->deferred_rects, AMINS_RECT);
		nsobj->objstruct = deferred_rect;
	} else {
		LOG(("Ignoring duplicate or subset of queued box redraw"));
	}
	ami_schedule_redraw(g->shared, false);
}

/**
 * callback from core to reformat a window.
 */
static void amiga_window_reformat(struct gui_window *gw)
{
	struct IBox *bbox;

	if (gw != NULL) {
		GetAttr(SPACE_AreaBox, (Object *)gw->shared->objects[GID_BROWSER], (ULONG *)&bbox);
		browser_window_reformat(gw->shared->bw, false, bbox->Width, bbox->Height);

		gw->shared->redraw_scroll = false;
	}
}

static void ami_do_redraw(struct gui_window_2 *gwin)
{
	struct Rectangle rect;
	ULONG hcurrent,vcurrent,xoffset,yoffset,width=800,height=600,x0=0,y0=0;
	struct IBox *bbox;
	ULONG oldh = gwin->oldh, oldv=gwin->oldv;
	struct RastPort *temprp;

	if(browser_window_redraw_ready(gwin->bw) == false) return;

	GetAttr(SPACE_AreaBox, (Object *)gwin->objects[GID_BROWSER], (ULONG *)&bbox);
	ami_get_hscroll_pos(gwin, (ULONG *)&hcurrent);
	ami_get_vscroll_pos(gwin, (ULONG *)&vcurrent);

	gwin->bw->window->scrollx = hcurrent;
	gwin->bw->window->scrolly = vcurrent;

	width=bbox->Width;
	height=bbox->Height;
	xoffset=bbox->Left;
	yoffset=bbox->Top;

	if(gwin->redraw_scroll)
	{
		if((abs(vcurrent-oldv) > height) ||	(abs(hcurrent-oldh) > width))
			gwin->redraw_scroll = false;

 		if(gwin->new_content) gwin->redraw_scroll = false;
//		if(gwin->bw->scale != 1.0) gwin->redraw_scroll = false;
	}

	if(gwin->redraw_scroll)
	{
		struct rect rect;
		
		gwin->bw->window->c_h_temp = gwin->bw->window->c_h;
		gui_window_remove_caret(gwin->bw->window);

		ScrollWindowRaster(gwin->win, hcurrent - oldh, vcurrent - oldv,
				xoffset, yoffset, xoffset + width - 1, yoffset + height - 1);

		gwin->bw->window->c_h = gwin->bw->window->c_h_temp;

		if(vcurrent>oldv) /* Going down */
		{
			ami_spacebox_to_ns_coords(gwin, &rect.x0, &rect.y0, 0, height - (vcurrent - oldv) - 1);
			ami_spacebox_to_ns_coords(gwin, &rect.x1, &rect.y1, width + 1, height + 1);
			gui_window_update_box(gwin->bw->window, &rect);
		}
		else if(vcurrent<oldv) /* Going up */
		{
			ami_spacebox_to_ns_coords(gwin, &rect.x0, &rect.y0, 0, 0);
			ami_spacebox_to_ns_coords(gwin, &rect.x1, &rect.y1, width + 1, oldv - vcurrent + 1);
			gui_window_update_box(gwin->bw->window, &rect);
		}

		if(hcurrent>oldh) /* Going right */
		{
			ami_spacebox_to_ns_coords(gwin, &rect.x0, &rect.y0, width - (hcurrent - oldh), 0);
			ami_spacebox_to_ns_coords(gwin, &rect.x1, &rect.y1, width + 1, height + 1);
			gui_window_update_box(gwin->bw->window, &rect);
		}
		else if(hcurrent<oldh) /* Going left */
		{
			ami_spacebox_to_ns_coords(gwin, &rect.x0, &rect.y0, 0, 0);
			ami_spacebox_to_ns_coords(gwin, &rect.x1, &rect.y1, oldh - hcurrent + 1, height + 1);
			gui_window_update_box(gwin->bw->window, &rect);
		}
	}
	else
	{
		struct rect clip;
		struct redraw_context ctx = {
			.interactive = true,
			.background_images = true,
			.plot = &amiplot
		};

		glob = &browserglob;

		if(nsoption_bool(direct_render) == false)
		{
			ami_do_redraw_tiled(gwin, true, hcurrent, vcurrent, width, height, hcurrent, vcurrent, bbox, &ctx);
		}
		else
		{
			browserglob.shared_pens = &gwin->shared_pens;
			temprp = browserglob.rp;
 			browserglob.rp = gwin->win->RPort;
			clip.x0 = bbox->Left;
			clip.y0 = bbox->Top;
			clip.x1 = bbox->Left + bbox->Width;
			clip.y1 = bbox->Top + bbox->Height;

			ami_set_pointer(gwin, GUI_POINTER_WAIT, false);

			if(browser_window_redraw(gwin->bw, clip.x0 - hcurrent, clip.y0 - vcurrent, &clip, &ctx))
			{
				ami_clearclipreg(&browserglob);
				browserglob.rp = temprp;
			}
			
			ami_reset_pointer(gwin);
		}
		/* Tell NetSurf not to bother with the next queued box redraw, as we've redrawn everything. */
		ami_gui_window_update_box_deferred(gwin->bw->window, false);
	}

	ami_update_buttons(gwin);

	gwin->oldh = hcurrent;
	gwin->oldv = vcurrent;

	gwin->redraw_scroll = false;
	gwin->redraw_required = false;
	gwin->new_content = false;
}

void ami_refresh_window(struct gui_window_2 *gwin)
{
	/* simplerefresh only */

	struct IBox *bbox;
	int x0, x1, y0, y1, sx, sy;
	struct RegionRectangle *regrect;

	sx = gwin->bw->window->scrollx;
	sy = gwin->bw->window->scrolly;

	GetAttr(SPACE_AreaBox, (Object *)gwin->objects[GID_BROWSER], (ULONG *)&bbox); 
	ami_set_pointer(gwin, GUI_POINTER_WAIT, false);
	
	BeginRefresh(gwin->win);

	x0 = ((gwin->win->RPort->Layer->DamageList->bounds.MinX - bbox->Left) /
			browser_window_get_scale(gwin->bw)) + sx - 1;
	x1 = ((gwin->win->RPort->Layer->DamageList->bounds.MaxX - bbox->Left) /
			browser_window_get_scale(gwin->bw)) + sx + 2;
	y0 = ((gwin->win->RPort->Layer->DamageList->bounds.MinY - bbox->Top) /
			browser_window_get_scale(gwin->bw)) + sy - 1;
	y1 = ((gwin->win->RPort->Layer->DamageList->bounds.MaxY - bbox->Top) /
			browser_window_get_scale(gwin->bw)) + sy + 2;

	regrect = gwin->win->RPort->Layer->DamageList->RegionRectangle;

	ami_do_redraw_limits(gwin->bw->window, gwin->bw, false, x0, y0, x1, y1);

	while(regrect)
	{
		x0 = ((regrect->bounds.MinX - bbox->Left) /
			browser_window_get_scale(gwin->bw)) + sx - 1;
		x1 = ((regrect->bounds.MaxX - bbox->Left) /
			browser_window_get_scale(gwin->bw)) + sx + 2;
		y0 = ((regrect->bounds.MinY - bbox->Top) /
			browser_window_get_scale(gwin->bw)) + sy - 1;
		y1 = ((regrect->bounds.MaxY - bbox->Top) /
			browser_window_get_scale(gwin->bw)) + sy + 2;

		regrect = regrect->Next;

		ami_do_redraw_limits(gwin->bw->window, gwin->bw, false, x0, y0, x1, y1);
	}

	EndRefresh(gwin->win, TRUE);
	
	ami_reset_pointer(gwin);
}

void ami_get_hscroll_pos(struct gui_window_2 *gwin, ULONG *xs)
{
	if(gwin->objects[GID_HSCROLL])
	{
		GetAttr(PGA_Top, (Object *)gwin->objects[GID_HSCROLL], xs);
	}
	else if(gwin->objects[OID_HSCROLL])
	{
		GetAttr(SCROLLER_Top, gwin->objects[OID_HSCROLL], xs);
	}

	*xs /= gwin->bw->scale;
}

void ami_get_vscroll_pos(struct gui_window_2 *gwin, ULONG *ys)
{
	GetAttr(SCROLLER_Top, gwin->objects[OID_VSCROLL], ys);
	*ys /= gwin->bw->scale;
}

static bool gui_window_get_scroll(struct gui_window *g, int *sx, int *sy)
{
	ami_get_hscroll_pos(g->shared, (ULONG *)sx);
	ami_get_vscroll_pos(g->shared, (ULONG *)sy);
}

static void gui_window_set_scroll(struct gui_window *g, int sx, int sy)
{
	struct IBox *bbox;
	ULONG cur_tab = 0;

	if(!g) return;
	if(!g->shared->bw || !g->shared->bw->current_content) return;

	GetAttr(SPACE_AreaBox, g->shared->objects[GID_BROWSER], (ULONG *)&bbox);

	if(sx < 0) sx=0;
	if(sy < 0) sy=0;

	if(sx >= content_get_width(g->shared->bw->current_content) - bbox->Width)
		sx = content_get_width(g->shared->bw->current_content) - bbox->Width;
	if(sy >= (content_get_height(g->shared->bw->current_content) - bbox->Height))
		sy = content_get_height(g->shared->bw->current_content) - bbox->Height;

	if(content_get_width(g->shared->bw->current_content) <= bbox->Width) sx = 0;
	if(content_get_height(g->shared->bw->current_content) <= bbox->Height) sy = 0;

	if(g->tab_node && (g->shared->tabs > 1))
				GetAttr(CLICKTAB_Current,
					g->shared->objects[GID_TABS], (ULONG *)&cur_tab);

	if((cur_tab == g->tab) || (g->shared->tabs <= 1))
	{
		RefreshSetGadgetAttrs((struct Gadget *)(APTR)g->shared->objects[OID_VSCROLL],
			g->shared->win, NULL,
			SCROLLER_Top, (ULONG)(sy * g->shared->bw->scale),
			TAG_DONE);

		if(g->shared->objects[GID_HSCROLL])
		{
			RefreshSetGadgetAttrs((struct Gadget *)(APTR)g->shared->objects[GID_HSCROLL],
				g->shared->win, NULL,
				PGA_Top, (ULONG)(sx * g->shared->bw->scale),
				TAG_DONE);
		}
		else if(g->shared->objects[OID_HSCROLL])
		{
			RefreshSetGadgetAttrs((struct Gadget *)(APTR)g->shared->objects[OID_HSCROLL],
				g->shared->win, NULL,
				SCROLLER_Top, (ULONG)(sx * g->shared->bw->scale),
				TAG_DONE);
		}
		ami_schedule_redraw(g->shared, true);

		if(nsoption_bool(faster_scroll) == true) g->shared->redraw_scroll = true;
			else g->shared->redraw_scroll = false;

		g->scrollx = sx;
		g->scrolly = sy;

//		history_set_current_scroll(g->shared->bw->history,g->scrollx,g->scrolly);
	}
//	g->shared->new_content = false;
}

static void gui_window_get_dimensions(struct gui_window *g, int *width, int *height,
		bool scaled)
{
	struct IBox *bbox;
	if(!g) return;

	GetAttr(SPACE_AreaBox, g->shared->objects[GID_BROWSER], (ULONG *)&bbox);

	*width = bbox->Width;
	*height = bbox->Height;

	if(scaled)
	{
		*width /= g->shared->bw->scale;
		*height /= g->shared->bw->scale;
	}
}

static void gui_window_update_extent(struct gui_window *g)
{
	struct IBox *bbox, zbox;
	ULONG cur_tab = 0;

	if(!g) return;
	if(!g->shared->bw->current_content) return;
	/*
	zbox.Top = ~0;
	zbox.Left = ~0;
	zbox.Width = (WORD)(content_get_width(g->shared->bw->current_content) * g->shared->bw->scale);
	zbox.Height = (WORD)(content_get_height(g->shared->bw->current_content) * g->shared->bw->scale);
	*/
	if(g->tab_node && (g->shared->tabs > 1)) GetAttr(CLICKTAB_Current,
				g->shared->objects[GID_TABS], (ULONG *)&cur_tab);

	if((cur_tab == g->tab) || (g->shared->tabs <= 1))
	{
		GetAttr(SPACE_AreaBox, g->shared->objects[GID_BROWSER],
				(ULONG *)&bbox);

		RefreshSetGadgetAttrs((struct Gadget *)(APTR)g->shared->objects[OID_VSCROLL],g->shared->win,NULL,
			SCROLLER_Total, (ULONG)(content_get_height(g->shared->bw->current_content) * g->shared->bw->scale),
			SCROLLER_Visible, bbox->Height,
			TAG_DONE);

		if(g->shared->objects[GID_HSCROLL])
		{
			RefreshSetGadgetAttrs((struct Gadget *)(APTR)g->shared->objects[GID_HSCROLL],
				g->shared->win, NULL,
				PGA_Total, (ULONG)(content_get_width(g->shared->bw->current_content) * g->shared->bw->scale),
				PGA_Visible, bbox->Width,
				TAG_DONE);
		}
		else if(g->shared->objects[OID_HSCROLL])
		{
			RefreshSetGadgetAttrs((struct Gadget *)(APTR)g->shared->objects[OID_HSCROLL],
				g->shared->win, NULL,
				SCROLLER_Total, (ULONG)(content_get_width(g->shared->bw->current_content) * g->shared->bw->scale),
				SCROLLER_Visible, bbox->Width,
				TAG_DONE);
		}
		//SetWindowAttr(g->shared->win, WA_Zoom, &zbox, sizeof(ULONG));
	}
	g->shared->new_content = true;
}

static void gui_window_set_status(struct gui_window *g, const char *text)
{
	ULONG cur_tab = 0;
	char *utf8text;
	ULONG size;
	UWORD chars;
	struct TextExtent textex;

	if(!g) return;
	if(!text) return;
	if(!g->shared->objects[GID_STATUS]) return;

	if(g->tab_node && (g->shared->tabs > 1)) GetAttr(CLICKTAB_Current,
			g->shared->objects[GID_TABS], (ULONG *)&cur_tab);

	if((cur_tab == g->tab) || (g->shared->tabs <= 1))
	{
		utf8text = ami_utf8_easy((char *)text);
		if(utf8text == NULL) return;

		GetAttr(GA_Width, g->shared->objects[GID_STATUS], (ULONG *)&size);
		chars = TextFit(&scrn->RastPort, utf8text, strlen(utf8text),
					&textex, NULL, 1, size - 4, scrn->RastPort.TxHeight);

		utf8text[chars] = 0;

		SetGadgetAttrs((struct Gadget *)g->shared->objects[GID_STATUS],
			g->shared->win, NULL,
			GA_Text, utf8text,
			TAG_DONE);

		RefreshGList((struct Gadget *)g->shared->objects[GID_STATUS],
				g->shared->win, NULL, 1);

		if(g->shared->status) ami_utf8_free(g->shared->status);
		g->shared->status = utf8text;
	}
}

static void gui_window_set_url(struct gui_window *g, const char *url)
{
	ULONG cur_tab = 0;

	if(!g) return;
	if(!url) return;

	if(g->tab_node && (g->shared->tabs > 1)) GetAttr(CLICKTAB_Current,
				g->shared->objects[GID_TABS], (ULONG *)&cur_tab);

	if((cur_tab == g->tab) || (g->shared->tabs <= 1))
	{
		RefreshSetGadgetAttrs((struct Gadget *)g->shared->objects[GID_URL],
			g->shared->win, NULL, STRINGA_TextVal, url, TAG_DONE);
	}

	ami_update_buttons(g->shared);
}


static uint32 ami_set_favicon_render_hook(struct Hook *hook, APTR space,
	struct gpRender *msg)
{
	ami_schedule(0, ami_gui_refresh_favicon, hook->h_Data);
	return 0;
}

/**
 * Gui callback when search provider details are updated.
 *
 * \param provider_name The providers name.
 * \param ico_bitmap The icon bitmap representing the provider.
 * \return NSERROR_OK on success else error code.
 */
static nserror gui_search_web_provider_update(const char *provider_name,
	struct bitmap *ico_bitmap)
{
	struct BitMap *bm = NULL;
	struct IBox *bbox;
	ULONG cur_tab = 0;
	struct nsObject *node;
	struct nsObject *nnode;
	struct gui_window_2 *gwin;

	if(IsMinListEmpty(window_list))	return NSERROR_BAD_PARAMETER;
	if(nsoption_bool(kiosk_mode) == true) return NSERROR_BAD_PARAMETER;

	if (ico_bitmap != NULL) {
		bm = ami_bitmap_get_native(ico_bitmap, 16, 16, NULL);
	}

	node = (struct nsObject *)GetHead((struct List *)window_list);

	do {
		nnode=(struct nsObject *)GetSucc((struct Node *)node);
		gwin = node->objstruct;

		if(node->Type == AMINS_WINDOW)
		{
			if(gwin->search_bm != NULL)
				DisposeObject(gwin->search_bm);

			gwin->search_bm = BitMapObject,
						BITMAP_Screen, scrn,
						BITMAP_Width, 16,
						BITMAP_Height, 16,
						BITMAP_BitMap, bm,
					BitMapEnd;

			RefreshSetGadgetAttrs((struct Gadget *)gwin->objects[GID_SEARCH_ICON],
				gwin->win, NULL,
				GA_HintInfo, provider_name,
				GA_Image, gwin->search_bm,
				TAG_DONE);
		}
	} while(node = nnode);

	return NSERROR_OK;
}

static uint32 ami_set_throbber_render_hook(struct Hook *hook, APTR space,
	struct gpRender *msg)
{
	struct gui_window_2 *gwin = hook->h_Data;
	ami_throbber_redraw_schedule(0, gwin->bw->window);
	return 0;
}

static void gui_window_place_caret(struct gui_window *g, int x, int y, int height,
		const struct rect *clip)
{
	struct IBox *bbox;
	ULONG xs,ys;

	if(!g) return;

	gui_window_remove_caret(g);

	GetAttr(SPACE_AreaBox,g->shared->objects[GID_BROWSER],(ULONG *)&bbox);
	xs = g->scrollx;
	ys = g->scrolly;

	SetAPen(g->shared->win->RPort,3);

	if((y-ys+height) > (bbox->Height)) height = bbox->Height-y+ys;

	if(((x-xs) <= 0) || ((x-xs+2) >= (bbox->Width)) || ((y-ys) <= 0) || ((y-ys) >= (bbox->Height))) return;

	g->c_w = 2;

	SetDrMd(g->shared->win->RPort,COMPLEMENT);

	RectFill(g->shared->win->RPort, x + bbox->Left - xs, y + bbox->Top - ys,
		x + bbox->Left + g->c_w - xs, y+bbox->Top + height - ys);

	SetDrMd(g->shared->win->RPort,JAM1);

	g->c_x = x;
	g->c_y = y;
	g->c_h = height;

	if((nsoption_bool(kiosk_mode) == false))
		OnMenu(g->shared->win, AMI_MENU_PASTE);
}

static void gui_window_remove_caret(struct gui_window *g)
{
	if(!g) return;
	if(g->c_h == 0) return;

	if((nsoption_bool(kiosk_mode) == false))
		OffMenu(g->shared->win, AMI_MENU_PASTE);

	ami_do_redraw_limits(g, g->shared->bw, false, g->c_x, g->c_y,
		g->c_x + g->c_w + 1, g->c_y + g->c_h + 1);

	g->c_h = 0;
}

static void gui_window_new_content(struct gui_window *g)
{
	hlcache_handle *c;

	if(g && g->shared && g->shared->bw && g->shared->bw->current_content)
		c = g->shared->bw->current_content;
	else return;

	ami_clearclipreg(&browserglob);
	g->shared->new_content = true;
	g->scrollx = 0;
	g->scrolly = 0;
	g->shared->oldh = 0;
	g->shared->oldv = 0;
	g->favicon = NULL;
	ami_plot_release_pens(&g->shared->shared_pens);
	ami_menu_update_disabled(g, c);
	ami_gui_update_hotlist_button(g->shared);
}

static bool gui_window_drag_start(struct gui_window *g, gui_drag_type type,
		const struct rect *rect)
{
	g->shared->drag_op = type;
	if(rect) g->shared->ptr_lock = ami_ns_rect_to_ibox(g->shared, rect);

	if(type == GDRAGGING_NONE)
	{
		SetWindowAttrs(g->shared->win, WA_GrabFocus, 0,
			WA_MouseLimits, NULL, TAG_DONE);

		if(g->shared->ptr_lock)
		{
			FreeVec(g->shared->ptr_lock);
			g->shared->ptr_lock = NULL;
		}
	}

	return true;
}

void ami_scroller_hook(struct Hook *hook,Object *object,struct IntuiMessage *msg) 
{
	ULONG gid;
	struct gui_window_2 *gwin = hook->h_Data;
	struct IntuiWheelData *wheel;
	struct Node *node = NULL;
	nsurl *url;

	switch(msg->Class)
	{
		case IDCMP_IDCMPUPDATE:
			gid = GetTagData( GA_ID, 0, msg->IAddress );

			switch( gid ) 
			{
				case GID_HSCROLL:
 				case OID_HSCROLL: 
 				case OID_VSCROLL:
					if(nsoption_bool(faster_scroll) == true) gwin->redraw_scroll = true;
						else gwin->redraw_scroll = false;

					ami_schedule_redraw(gwin, true);
 				break;
				
				case GID_HOTLIST:
					if(node = (struct Node *)GetTagData(SPEEDBAR_SelectedNode, 0, msg->IAddress)) {
						GetSpeedButtonNodeAttrs(node, SBNA_UserData, (ULONG *)&url, TAG_DONE);

						if(gwin->key_state & BROWSER_MOUSE_MOD_2) {
							browser_window_create(BW_CREATE_TAB,
										      url,
										      NULL,
										      gwin->bw,
										      NULL);
						} else {
							browser_window_navigate(gwin->bw,
									url,
									NULL,
									BW_NAVIGATE_HISTORY,
									NULL,
									NULL,
									NULL);

						}
					}
				break;
			} 
		break;

		case IDCMP_EXTENDEDMOUSE:
			if(msg->Code == IMSGCODE_INTUIWHEELDATA)
			{
				wheel = (struct IntuiWheelData *)msg->IAddress;

				ami_gui_scroll_internal(gwin, wheel->WheelX * 50, wheel->WheelY * 50);
			}
		break;

		case IDCMP_SIZEVERIFY:
		break;

		case IDCMP_REFRESHWINDOW:
			ami_refresh_window(gwin);
		break;

		default:
			printf("UNHANDLED EVENT %ld\n",msg->Class);
		break;
	}
//	ReplyMsg((struct Message *)msg);
} 

/* return the text box at posn x,y in window coordinates
   x,y are updated to be document co-ordinates */

bool ami_text_box_at_point(struct gui_window_2 *gwin, ULONG *x, ULONG *y)
{
	struct IBox *bbox;
	ULONG xs, ys, width, height;
	struct contextual_content data;

	GetAttr(SPACE_AreaBox, (Object *)gwin->objects[GID_BROWSER],
				(ULONG *)&bbox);

	ami_get_hscroll_pos(gwin, (ULONG *)&xs);
	*x = *x - (bbox->Left) +xs;

	ami_get_vscroll_pos(gwin, (ULONG *)&ys);
	*y = *y - (bbox->Top) + ys;

	width=bbox->Width;
	height=bbox->Height;

	browser_window_get_contextual_content(gwin->bw, *x, *y, &data);

	if (data.form_features == CTX_FORM_TEXT)
		return true;

	return false;
}

BOOL ami_gadget_hit(Object *obj, int x, int y)
{
	int top, left, width, height;

	GetAttrs(obj,
		GA_Left, &left,
		GA_Top, &top,
		GA_Width, &width,
		GA_Height, &height,
		TAG_DONE);

	if((x >= left) && (x <= (left + width)) && (y >= top) && (y <= (top + height)))
		return TRUE;
	else return FALSE;
}

Object *ami_gui_splash_open(void)
{
	Object *win_obj, *bm_obj;
	struct Window *win;
	struct Screen *wbscreen = LockPubScreen("Workbench");
	uint32 top = 0, left = 0;
	STRPTR ver_string;
	struct TextAttr tattr;
	struct TextFont *tfont;

	win_obj = WindowObject,
				WA_Borderless, TRUE,
				WA_ToolBox, TRUE,
				WA_BusyPointer, TRUE,
				WINDOW_Position, WPOS_CENTERSCREEN,
				WINDOW_LockWidth, TRUE,
				WINDOW_LockHeight, TRUE,
				WINDOW_ParentGroup, LayoutObject,
					LAYOUT_AddImage, bm_obj = BitMapObject,
						BITMAP_SourceFile, "PROGDIR:Resources/splash.png",
						BITMAP_Screen, wbscreen,
					BitMapEnd,
				LayoutEnd,
			EndWindow;

	win = RA_OpenWindow(win_obj);

	GetAttrs(bm_obj, IA_Top, &top,
				IA_Left, &left,
				TAG_DONE);

	SetRPAttrs(win->RPort, RPTAG_APenColor, 0x003F6DFE, TAG_DONE);
	SetDrMd(win->RPort, JAM1);

	tattr.ta_Name = "DejaVu Serif Italic.font";
	tattr.ta_YSize = 24;
	tattr.ta_Style = 0;
	tattr.ta_Flags = 0;

	if(tfont = ami_font_open_disk_font(&tattr))
	{
		SetFont(win->RPort, tfont);
	}
	else
	{
		tattr.ta_Name = "DejaVu Serif Oblique.font";
		if(tfont = ami_font_open_disk_font(&tattr))
			SetFont(win->RPort, tfont);
	}

	Move(win->RPort, left + 5, top + 25);
	Text(win->RPort, "Initialising...", strlen("Initialising..."));

	if(tfont) ami_font_close_disk_font(tfont);

	tattr.ta_Name = "DejaVu Sans.font";
	tattr.ta_YSize = 16;
	tattr.ta_Style = 0;
	tattr.ta_Flags = 0;

	if(tfont = ami_font_open_disk_font(&tattr))
		SetFont(win->RPort, tfont);

	ver_string = ASPrintf("%s", netsurf_version);

	Move(win->RPort, left + 185, top + 220);
	Text(win->RPort, ver_string, strlen(ver_string));

	if(ver_string) FreeVec(ver_string);
	if(tfont) ami_font_close_disk_font(tfont);

	UnlockPubScreen(NULL, wbscreen);

	return win_obj;
}

void ami_gui_splash_close(Object *win_obj)
{
	if(win_obj) DisposeObject(win_obj);
}

static void gui_file_gadget_open(struct gui_window *g, hlcache_handle *hl, 
	struct form_control *gadget)
{
	LOG(("File open dialog rquest for %p/%p", g, gadget));

	if(AslRequestTags(filereq,
			ASLFR_Window, g->shared->win,
			ASLFR_SleepWindow, TRUE,
			ASLFR_TitleText, messages_get("NetSurf"),
			ASLFR_Screen, scrn,
			ASLFR_DoSaveMode, FALSE,
			TAG_DONE)) {
		char fname[1024];
		strlcpy(fname, filereq->fr_Drawer, 1024);
		AddPart(fname, filereq->fr_File, 1024);
		browser_window_set_gadget_filename(g->shared->bw, gadget, fname);
	}
}

static struct gui_window_table amiga_window_table = {
	.create = gui_window_create,
	.destroy = gui_window_destroy,
	.redraw = gui_window_redraw_window,
	.update = gui_window_update_box,
	.get_scroll = gui_window_get_scroll,
	.set_scroll = gui_window_set_scroll,
	.get_dimensions = gui_window_get_dimensions,
	.update_extent = gui_window_update_extent,
	.reformat = amiga_window_reformat,

	.set_icon = gui_window_set_icon,
	.set_title = gui_window_set_title,
	.set_url = gui_window_set_url,
	.set_status = gui_window_set_status,
	.place_caret = gui_window_place_caret,
	.remove_caret = gui_window_remove_caret,
	.drag_start = gui_window_drag_start,
	.new_content = gui_window_new_content,
	.file_gadget_open = gui_file_gadget_open,
	.drag_save_object = gui_drag_save_object,
	.drag_save_selection =gui_drag_save_selection,
	.start_selection = gui_start_selection,

	/* from theme */
	.set_pointer = gui_window_set_pointer,
	.start_throbber = gui_window_start_throbber,
	.stop_throbber = gui_window_stop_throbber,

	/* from download */
	.save_link = gui_window_save_link,
};


static struct gui_fetch_table amiga_fetch_table = {
	.filetype = fetch_filetype,

	.get_resource_url = gui_get_resource_url,
};

static struct gui_search_web_table amiga_search_web_table = {
	.provider_update = gui_search_web_provider_update,
};

static struct gui_browser_table amiga_browser_table = {
	.poll = gui_poll,
	.schedule = ami_schedule,

	.quit = gui_quit,
	.launch_url = gui_launch_url,
	.create_form_select_menu = gui_create_form_select_menu,
	.cert_verify = gui_cert_verify,
	.login = gui_401login_open,
};

/** Normal entry point from OS */
int main(int argc, char** argv)
{
	setbuf(stderr, NULL);
	char messages[100];
	char script[1024];
	char temp[1024];
	STRPTR current_user_cache = NULL;
	BPTR lock = 0;
	int32 user = 0;
	nserror ret;
	Object *splash_window = ami_gui_splash_open();
	struct netsurf_table amiga_table = {
		.browser = &amiga_browser_table,
		.window = &amiga_window_table,
		.clipboard = amiga_clipboard_table,
		.download = amiga_download_table,
		.fetch = &amiga_fetch_table,
		.file = amiga_file_table,
		.utf8 = amiga_utf8_table,
		.search = amiga_search_table,
		.search_web = &amiga_search_web_table,
		.llcache = filesystem_llcache_table,
	};

	signal(SIGINT, SIG_IGN);

	ret = netsurf_register(&amiga_table);
	if (ret != NSERROR_OK) {
		die("NetSurf operation table failed registration");
	}

	/* Open popupmenu.library just to check the version.
	 * Versions older than 53.11 are dangerous, so we
	 * forcibly disable context menus if these are in use.
	 */
	popupmenu_lib_ok = FALSE;
	if(PopupMenuBase = OpenLibrary("popupmenu.library", 53)) {
		LOG(("popupmenu.library v%d.%d",
			PopupMenuBase->lib_Version, PopupMenuBase->lib_Revision));
		if(LIB_IS_AT_LEAST((struct Library *)PopupMenuBase, 53, 11))
			popupmenu_lib_ok = TRUE;
		CloseLibrary(PopupMenuBase);
	}

	user = GetVar("user", temp, 1024, GVF_GLOBAL_ONLY);
	current_user = ASPrintf("%s", (user == -1) ? "Default" : temp);
	current_user_dir = ASPrintf("PROGDIR:Users/%s", current_user);

	if(lock = CreateDirTree(current_user_dir))
		UnLock(lock);

	current_user_options = ASPrintf("%s/Choices", current_user_dir);
	current_user_cache = ASPrintf("%s/Cache", current_user_dir);
	current_user_faviconcache = ASPrintf("%s/IconCache", current_user_dir);

	if(lock = CreateDirTree(current_user_cache)) UnLock(lock);
	if(lock = CreateDirTree(current_user_faviconcache)) UnLock(lock);

	ami_mime_init("PROGDIR:Resources/mimetypes");
	sprintf(temp, "%s/mimetypes.user", current_user_dir);
	ami_mime_init(temp);
	ami_schedule_open_timer();
	ami_schedule_create();

	amiga_plugin_hack_init();
	ret = amiga_datatypes_init();

	/* initialise logging. Not fatal if it fails but not much we
	 * can do about it either.
	 */
	nslog_init(NULL, &argc, argv);

	/* user options setup */
	ret = nsoption_init(ami_set_options, &nsoptions, &nsoptions_default);
	if (ret != NSERROR_OK) {
		die("Options failed to initialise");
	}
	nsoption_read(current_user_options, NULL);
	ami_gui_commandline(&argc, argv); /* calls nsoption_commandline */

	if (ami_locate_resource(messages, "Messages") == false)
		die("Cannot open Messages file");
	ret = netsurf_init(messages, current_user_cache);
	if (ret != NSERROR_OK) {
		die("NetSurf failed to initialise");
	}

	if(current_user_cache != NULL) FreeVec(current_user_cache);
	ret = amiga_icon_init();

	search_web_init(nsoption_charp(search_engines_file));

	gui_init(argc, argv);
	gui_init2(argc, argv);

	ami_gui_splash_close(splash_window);

	strlcpy(script, nsoption_charp(arexx_dir), 1024);
	AddPart(script, nsoption_charp(arexx_startup), 1024);
	ami_arexx_execute(script);

	netsurf_main_loop();

	strlcpy(script, nsoption_charp(arexx_dir), 1024);
	AddPart(script, nsoption_charp(arexx_shutdown), 1024);
	ami_arexx_execute(script);

	netsurf_exit();

	ami_mime_free();

	return 0;
}<|MERGE_RESOLUTION|>--- conflicted
+++ resolved
@@ -2135,13 +2135,8 @@
 								} while(tab=ntab);
 							}
 
-<<<<<<< HEAD
 							ami_schedule(0, ami_gui_refresh_favicon, gwin);
-							gwin->bw->reformat_pending = true;
-=======
-							refresh_favicon = TRUE;
 							browser_window_schedule_reformat(gwin->bw);
->>>>>>> 18aefabd
 							ami_schedule_redraw(gwin, true);
 						break;
 					}
@@ -2210,18 +2205,6 @@
 //	ReplyMsg((struct Message *)message);
 		}
 
-		if(node->Type == AMINS_WINDOW)
-		{
-<<<<<<< HEAD
-			/* Catch any reformats tagged by the core - only used by scale? */
-			if(gwin->bw->reformat_pending) {
-				ami_schedule_redraw(gwin, true);
-			}
-=======
-			if(gwin->bw->window->throbbing)
-				ami_update_throbber(gwin,false);
->>>>>>> 18aefabd
-		}
 	} while(node = nnode);
 
 	if(ami_menu_window_close)
